// !$*UTF8*$!
{
	archiveVersion = 1;
	classes = {
	};
	objectVersion = 46;
	objects = {

/* Begin PBXBuildFile section */
		591D62731D2C0BBE00AF4FA1 /* CLinkedListToArrayConverterTests.swift in Sources */ = {isa = PBXBuildFile; fileRef = 591D62711D2C0BB500AF4FA1 /* CLinkedListToArrayConverterTests.swift */; };
		591D62761D2C49A000AF4FA1 /* Libxml2InAttributeConverterTests.swift in Sources */ = {isa = PBXBuildFile; fileRef = 591D62741D2C479400AF4FA1 /* Libxml2InAttributeConverterTests.swift */; };
		592CBEEB1D301FED005571B8 /* HTMLToAttributedStringTests.swift in Sources */ = {isa = PBXBuildFile; fileRef = 592CBEE91D301FEB005571B8 /* HTMLToAttributedStringTests.swift */; };
		5950B3111D21A890004A419A /* HTMLConverterTests.swift in Sources */ = {isa = PBXBuildFile; fileRef = 59BF3A201D2198F000F763A9 /* HTMLConverterTests.swift */; };
		607FACD61AFB9204008FA782 /* AppDelegate.swift in Sources */ = {isa = PBXBuildFile; fileRef = 607FACD51AFB9204008FA782 /* AppDelegate.swift */; };
		607FACD81AFB9204008FA782 /* ViewController.swift in Sources */ = {isa = PBXBuildFile; fileRef = 607FACD71AFB9204008FA782 /* ViewController.swift */; };
		607FACDB1AFB9204008FA782 /* Main.storyboard in Resources */ = {isa = PBXBuildFile; fileRef = 607FACD91AFB9204008FA782 /* Main.storyboard */; };
		607FACDD1AFB9204008FA782 /* Images.xcassets in Resources */ = {isa = PBXBuildFile; fileRef = 607FACDC1AFB9204008FA782 /* Images.xcassets */; };
		607FACE01AFB9204008FA782 /* LaunchScreen.xib in Resources */ = {isa = PBXBuildFile; fileRef = 607FACDE1AFB9204008FA782 /* LaunchScreen.xib */; };
		6AED12F8D5A6FB84E1C3B519 /* Pods_WordPress_Aztec_iOS_Example.framework in Frameworks */ = {isa = PBXBuildFile; fileRef = 61F74F721499CBC2087AC827 /* Pods_WordPress_Aztec_iOS_Example.framework */; };
		758B7A123FB573A6EE598BD1 /* Pods_WordPress_Aztec_iOS_Tests.framework in Frameworks */ = {isa = PBXBuildFile; fileRef = F289576475698C2054C95567 /* Pods_WordPress_Aztec_iOS_Tests.framework */; };
		E60B0CF81D2D88A200AEAEEA /* AztecTextViewTests.swift in Sources */ = {isa = PBXBuildFile; fileRef = E60B0CF71D2D88A200AEAEEA /* AztecTextViewTests.swift */; };
		E66568F01D26DE6800E6913B /* CursorCalloutDemoController.swift in Sources */ = {isa = PBXBuildFile; fileRef = E66568EF1D26DE6800E6913B /* CursorCalloutDemoController.swift */; };
		E66568F21D26DE9200E6913B /* DraggableDemoController.swift in Sources */ = {isa = PBXBuildFile; fileRef = E66568F11D26DE9200E6913B /* DraggableDemoController.swift */; };
		E66568F71D270F7F00E6913B /* SampleText.rtf in Resources */ = {isa = PBXBuildFile; fileRef = E66568F61D270F7F00E6913B /* SampleText.rtf */; };
/* End PBXBuildFile section */

/* Begin PBXContainerItemProxy section */
		607FACE61AFB9204008FA782 /* PBXContainerItemProxy */ = {
			isa = PBXContainerItemProxy;
			containerPortal = 607FACC81AFB9204008FA782 /* Project object */;
			proxyType = 1;
			remoteGlobalIDString = 607FACCF1AFB9204008FA782;
			remoteInfo = "WordPress-Aztec-iOS";
		};
/* End PBXContainerItemProxy section */

/* Begin PBXFileReference section */
		1CE6C3B63D4C5A1F8E43AD92 /* Pods-WordPress-Aztec-iOS_Tests.release.xcconfig */ = {isa = PBXFileReference; includeInIndex = 1; lastKnownFileType = text.xcconfig; name = "Pods-WordPress-Aztec-iOS_Tests.release.xcconfig"; path = "Pods/Target Support Files/Pods-WordPress-Aztec-iOS_Tests/Pods-WordPress-Aztec-iOS_Tests.release.xcconfig"; sourceTree = "<group>"; };
		3BBD869155A4461959D2884D /* Pods-WordPress-Aztec-iOS_Tests.debug.xcconfig */ = {isa = PBXFileReference; includeInIndex = 1; lastKnownFileType = text.xcconfig; name = "Pods-WordPress-Aztec-iOS_Tests.debug.xcconfig"; path = "Pods/Target Support Files/Pods-WordPress-Aztec-iOS_Tests/Pods-WordPress-Aztec-iOS_Tests.debug.xcconfig"; sourceTree = "<group>"; };
		46F80AF8CF44F55383EEED45 /* WordPress-Aztec-iOS.podspec */ = {isa = PBXFileReference; includeInIndex = 1; lastKnownFileType = text; name = "WordPress-Aztec-iOS.podspec"; path = "../WordPress-Aztec-iOS.podspec"; sourceTree = "<group>"; };
		591D62711D2C0BB500AF4FA1 /* CLinkedListToArrayConverterTests.swift */ = {isa = PBXFileReference; fileEncoding = 4; lastKnownFileType = sourcecode.swift; path = CLinkedListToArrayConverterTests.swift; sourceTree = "<group>"; };
		591D62741D2C479400AF4FA1 /* Libxml2InAttributeConverterTests.swift */ = {isa = PBXFileReference; fileEncoding = 4; lastKnownFileType = sourcecode.swift; path = Libxml2InAttributeConverterTests.swift; sourceTree = "<group>"; };
		592CBEE91D301FEB005571B8 /* HTMLToAttributedStringTests.swift */ = {isa = PBXFileReference; fileEncoding = 4; lastKnownFileType = sourcecode.swift; path = HTMLToAttributedStringTests.swift; sourceTree = "<group>"; };
		59BF3A201D2198F000F763A9 /* HTMLConverterTests.swift */ = {isa = PBXFileReference; fileEncoding = 4; lastKnownFileType = sourcecode.swift; path = HTMLConverterTests.swift; sourceTree = "<group>"; };
		607FACD01AFB9204008FA782 /* WordPress-Aztec-iOS_Example.app */ = {isa = PBXFileReference; explicitFileType = wrapper.application; includeInIndex = 0; path = "WordPress-Aztec-iOS_Example.app"; sourceTree = BUILT_PRODUCTS_DIR; };
		607FACD41AFB9204008FA782 /* Info.plist */ = {isa = PBXFileReference; lastKnownFileType = text.plist.xml; path = Info.plist; sourceTree = "<group>"; };
		607FACD51AFB9204008FA782 /* AppDelegate.swift */ = {isa = PBXFileReference; lastKnownFileType = sourcecode.swift; path = AppDelegate.swift; sourceTree = "<group>"; };
		607FACD71AFB9204008FA782 /* ViewController.swift */ = {isa = PBXFileReference; lastKnownFileType = sourcecode.swift; path = ViewController.swift; sourceTree = "<group>"; };
		607FACDA1AFB9204008FA782 /* Base */ = {isa = PBXFileReference; lastKnownFileType = file.storyboard; name = Base; path = Base.lproj/Main.storyboard; sourceTree = "<group>"; };
		607FACDC1AFB9204008FA782 /* Images.xcassets */ = {isa = PBXFileReference; lastKnownFileType = folder.assetcatalog; path = Images.xcassets; sourceTree = "<group>"; };
		607FACDF1AFB9204008FA782 /* Base */ = {isa = PBXFileReference; lastKnownFileType = file.xib; name = Base; path = Base.lproj/LaunchScreen.xib; sourceTree = "<group>"; };
		607FACE51AFB9204008FA782 /* WordPress-Aztec-iOS_Tests.xctest */ = {isa = PBXFileReference; explicitFileType = wrapper.cfbundle; includeInIndex = 0; path = "WordPress-Aztec-iOS_Tests.xctest"; sourceTree = BUILT_PRODUCTS_DIR; };
		607FACEA1AFB9204008FA782 /* Info.plist */ = {isa = PBXFileReference; lastKnownFileType = text.plist.xml; path = Info.plist; sourceTree = "<group>"; };
		61F74F721499CBC2087AC827 /* Pods_WordPress_Aztec_iOS_Example.framework */ = {isa = PBXFileReference; explicitFileType = wrapper.framework; includeInIndex = 0; path = Pods_WordPress_Aztec_iOS_Example.framework; sourceTree = BUILT_PRODUCTS_DIR; };
		63C0BC2B0C0F5C2CF2F84CA2 /* README.md */ = {isa = PBXFileReference; includeInIndex = 1; lastKnownFileType = net.daringfireball.markdown; name = README.md; path = ../README.md; sourceTree = "<group>"; };
		870A8286C016A1EA3AB361D2 /* Pods-WordPress-Aztec-iOS_Example.release.xcconfig */ = {isa = PBXFileReference; includeInIndex = 1; lastKnownFileType = text.xcconfig; name = "Pods-WordPress-Aztec-iOS_Example.release.xcconfig"; path = "Pods/Target Support Files/Pods-WordPress-Aztec-iOS_Example/Pods-WordPress-Aztec-iOS_Example.release.xcconfig"; sourceTree = "<group>"; };
		9FF60010EF5DF62D9A8C6AC7 /* Pods-WordPress-Aztec-iOS_Example.debug.xcconfig */ = {isa = PBXFileReference; includeInIndex = 1; lastKnownFileType = text.xcconfig; name = "Pods-WordPress-Aztec-iOS_Example.debug.xcconfig"; path = "Pods/Target Support Files/Pods-WordPress-Aztec-iOS_Example/Pods-WordPress-Aztec-iOS_Example.debug.xcconfig"; sourceTree = "<group>"; };
		A34514C1E6AC36B230E30AA6 /* LICENSE */ = {isa = PBXFileReference; includeInIndex = 1; lastKnownFileType = text; name = LICENSE; path = ../LICENSE; sourceTree = "<group>"; };
		E60B0CF71D2D88A200AEAEEA /* AztecTextViewTests.swift */ = {isa = PBXFileReference; fileEncoding = 4; lastKnownFileType = sourcecode.swift; path = AztecTextViewTests.swift; sourceTree = "<group>"; };
		E66568EF1D26DE6800E6913B /* CursorCalloutDemoController.swift */ = {isa = PBXFileReference; fileEncoding = 4; lastKnownFileType = sourcecode.swift; path = CursorCalloutDemoController.swift; sourceTree = "<group>"; };
		E66568F11D26DE9200E6913B /* DraggableDemoController.swift */ = {isa = PBXFileReference; fileEncoding = 4; lastKnownFileType = sourcecode.swift; path = DraggableDemoController.swift; sourceTree = "<group>"; };
		E66568F61D270F7F00E6913B /* SampleText.rtf */ = {isa = PBXFileReference; fileEncoding = 4; lastKnownFileType = text.rtf; path = SampleText.rtf; sourceTree = "<group>"; };
		F289576475698C2054C95567 /* Pods_WordPress_Aztec_iOS_Tests.framework */ = {isa = PBXFileReference; explicitFileType = wrapper.framework; includeInIndex = 0; path = Pods_WordPress_Aztec_iOS_Tests.framework; sourceTree = BUILT_PRODUCTS_DIR; };
/* End PBXFileReference section */

/* Begin PBXFrameworksBuildPhase section */
		607FACCD1AFB9204008FA782 /* Frameworks */ = {
			isa = PBXFrameworksBuildPhase;
			buildActionMask = 2147483647;
			files = (
				6AED12F8D5A6FB84E1C3B519 /* Pods_WordPress_Aztec_iOS_Example.framework in Frameworks */,
			);
			runOnlyForDeploymentPostprocessing = 0;
		};
		607FACE21AFB9204008FA782 /* Frameworks */ = {
			isa = PBXFrameworksBuildPhase;
			buildActionMask = 2147483647;
			files = (
				758B7A123FB573A6EE598BD1 /* Pods_WordPress_Aztec_iOS_Tests.framework in Frameworks */,
			);
			runOnlyForDeploymentPostprocessing = 0;
		};
/* End PBXFrameworksBuildPhase section */

/* Begin PBXGroup section */
		36DFAF1FA2AA101989D9E4E0 /* Pods */ = {
			isa = PBXGroup;
			children = (
				9FF60010EF5DF62D9A8C6AC7 /* Pods-WordPress-Aztec-iOS_Example.debug.xcconfig */,
				870A8286C016A1EA3AB361D2 /* Pods-WordPress-Aztec-iOS_Example.release.xcconfig */,
				3BBD869155A4461959D2884D /* Pods-WordPress-Aztec-iOS_Tests.debug.xcconfig */,
				1CE6C3B63D4C5A1F8E43AD92 /* Pods-WordPress-Aztec-iOS_Tests.release.xcconfig */,
			);
			name = Pods;
			sourceTree = "<group>";
		};
		607FACC71AFB9204008FA782 = {
			isa = PBXGroup;
			children = (
				607FACF51AFB993E008FA782 /* Podspec Metadata */,
				607FACD21AFB9204008FA782 /* Example for WordPress-Aztec-iOS */,
				607FACE81AFB9204008FA782 /* Tests */,
				607FACD11AFB9204008FA782 /* Products */,
				36DFAF1FA2AA101989D9E4E0 /* Pods */,
				72B4518BB46AB0E29518ACE7 /* Frameworks */,
			);
			sourceTree = "<group>";
		};
		607FACD11AFB9204008FA782 /* Products */ = {
			isa = PBXGroup;
			children = (
				607FACD01AFB9204008FA782 /* WordPress-Aztec-iOS_Example.app */,
				607FACE51AFB9204008FA782 /* WordPress-Aztec-iOS_Tests.xctest */,
			);
			name = Products;
			sourceTree = "<group>";
		};
		607FACD21AFB9204008FA782 /* Example for WordPress-Aztec-iOS */ = {
			isa = PBXGroup;
			children = (
				607FACD51AFB9204008FA782 /* AppDelegate.swift */,
				607FACD71AFB9204008FA782 /* ViewController.swift */,
				E66568EF1D26DE6800E6913B /* CursorCalloutDemoController.swift */,
				E66568F11D26DE9200E6913B /* DraggableDemoController.swift */,
				607FACD91AFB9204008FA782 /* Main.storyboard */,
				607FACDC1AFB9204008FA782 /* Images.xcassets */,
				607FACDE1AFB9204008FA782 /* LaunchScreen.xib */,
				607FACD31AFB9204008FA782 /* Supporting Files */,
				E66568F61D270F7F00E6913B /* SampleText.rtf */,
			);
			name = "Example for WordPress-Aztec-iOS";
			path = "WordPress-Aztec-iOS";
			sourceTree = "<group>";
		};
		607FACD31AFB9204008FA782 /* Supporting Files */ = {
			isa = PBXGroup;
			children = (
				607FACD41AFB9204008FA782 /* Info.plist */,
			);
			name = "Supporting Files";
			sourceTree = "<group>";
		};
		607FACE81AFB9204008FA782 /* Tests */ = {
			isa = PBXGroup;
			children = (
				591D62711D2C0BB500AF4FA1 /* CLinkedListToArrayConverterTests.swift */,
				591D62741D2C479400AF4FA1 /* Libxml2InAttributeConverterTests.swift */,
				59BF3A201D2198F000F763A9 /* HTMLConverterTests.swift */,
<<<<<<< HEAD
				E60B0CF71D2D88A200AEAEEA /* AztecTextViewTests.swift */,
=======
				592CBEE91D301FEB005571B8 /* HTMLToAttributedStringTests.swift */,
>>>>>>> 8486061e
				607FACE91AFB9204008FA782 /* Supporting Files */,
			);
			path = Tests;
			sourceTree = "<group>";
		};
		607FACE91AFB9204008FA782 /* Supporting Files */ = {
			isa = PBXGroup;
			children = (
				607FACEA1AFB9204008FA782 /* Info.plist */,
			);
			name = "Supporting Files";
			sourceTree = "<group>";
		};
		607FACF51AFB993E008FA782 /* Podspec Metadata */ = {
			isa = PBXGroup;
			children = (
				46F80AF8CF44F55383EEED45 /* WordPress-Aztec-iOS.podspec */,
				63C0BC2B0C0F5C2CF2F84CA2 /* README.md */,
				A34514C1E6AC36B230E30AA6 /* LICENSE */,
			);
			name = "Podspec Metadata";
			sourceTree = "<group>";
		};
		72B4518BB46AB0E29518ACE7 /* Frameworks */ = {
			isa = PBXGroup;
			children = (
				61F74F721499CBC2087AC827 /* Pods_WordPress_Aztec_iOS_Example.framework */,
				F289576475698C2054C95567 /* Pods_WordPress_Aztec_iOS_Tests.framework */,
			);
			name = Frameworks;
			sourceTree = "<group>";
		};
/* End PBXGroup section */

/* Begin PBXNativeTarget section */
		607FACCF1AFB9204008FA782 /* WordPress-Aztec-iOS_Example */ = {
			isa = PBXNativeTarget;
			buildConfigurationList = 607FACEF1AFB9204008FA782 /* Build configuration list for PBXNativeTarget "WordPress-Aztec-iOS_Example" */;
			buildPhases = (
				515FEF33437603FF6E2DE2DF /* [CP] Check Pods Manifest.lock */,
				607FACCC1AFB9204008FA782 /* Sources */,
				607FACCD1AFB9204008FA782 /* Frameworks */,
				607FACCE1AFB9204008FA782 /* Resources */,
				624798320F232AD61A48EADD /* [CP] Embed Pods Frameworks */,
				B8D77A572FC018A3BFFFBFDE /* [CP] Copy Pods Resources */,
			);
			buildRules = (
			);
			dependencies = (
			);
			name = "WordPress-Aztec-iOS_Example";
			productName = "WordPress-Aztec-iOS";
			productReference = 607FACD01AFB9204008FA782 /* WordPress-Aztec-iOS_Example.app */;
			productType = "com.apple.product-type.application";
		};
		607FACE41AFB9204008FA782 /* WordPress-Aztec-iOS_Tests */ = {
			isa = PBXNativeTarget;
			buildConfigurationList = 607FACF21AFB9204008FA782 /* Build configuration list for PBXNativeTarget "WordPress-Aztec-iOS_Tests" */;
			buildPhases = (
				D698C7D000E254D32514DE7B /* [CP] Check Pods Manifest.lock */,
				607FACE11AFB9204008FA782 /* Sources */,
				607FACE21AFB9204008FA782 /* Frameworks */,
				607FACE31AFB9204008FA782 /* Resources */,
				E7C44EB73F873BE552CC326D /* [CP] Embed Pods Frameworks */,
				17EC5308DCFD1CCCEA884781 /* [CP] Copy Pods Resources */,
			);
			buildRules = (
			);
			dependencies = (
				607FACE71AFB9204008FA782 /* PBXTargetDependency */,
			);
			name = "WordPress-Aztec-iOS_Tests";
			productName = Tests;
			productReference = 607FACE51AFB9204008FA782 /* WordPress-Aztec-iOS_Tests.xctest */;
			productType = "com.apple.product-type.bundle.unit-test";
		};
/* End PBXNativeTarget section */

/* Begin PBXProject section */
		607FACC81AFB9204008FA782 /* Project object */ = {
			isa = PBXProject;
			attributes = {
				LastSwiftUpdateCheck = 0720;
				LastUpgradeCheck = 0720;
				ORGANIZATIONNAME = CocoaPods;
				TargetAttributes = {
					607FACCF1AFB9204008FA782 = {
						CreatedOnToolsVersion = 6.3.1;
					};
					607FACE41AFB9204008FA782 = {
						CreatedOnToolsVersion = 6.3.1;
						TestTargetID = 607FACCF1AFB9204008FA782;
					};
				};
			};
			buildConfigurationList = 607FACCB1AFB9204008FA782 /* Build configuration list for PBXProject "WordPress-Aztec-iOS" */;
			compatibilityVersion = "Xcode 3.2";
			developmentRegion = English;
			hasScannedForEncodings = 0;
			knownRegions = (
				en,
				Base,
			);
			mainGroup = 607FACC71AFB9204008FA782;
			productRefGroup = 607FACD11AFB9204008FA782 /* Products */;
			projectDirPath = "";
			projectRoot = "";
			targets = (
				607FACCF1AFB9204008FA782 /* WordPress-Aztec-iOS_Example */,
				607FACE41AFB9204008FA782 /* WordPress-Aztec-iOS_Tests */,
			);
		};
/* End PBXProject section */

/* Begin PBXResourcesBuildPhase section */
		607FACCE1AFB9204008FA782 /* Resources */ = {
			isa = PBXResourcesBuildPhase;
			buildActionMask = 2147483647;
			files = (
				607FACDB1AFB9204008FA782 /* Main.storyboard in Resources */,
				607FACE01AFB9204008FA782 /* LaunchScreen.xib in Resources */,
				607FACDD1AFB9204008FA782 /* Images.xcassets in Resources */,
				E66568F71D270F7F00E6913B /* SampleText.rtf in Resources */,
			);
			runOnlyForDeploymentPostprocessing = 0;
		};
		607FACE31AFB9204008FA782 /* Resources */ = {
			isa = PBXResourcesBuildPhase;
			buildActionMask = 2147483647;
			files = (
			);
			runOnlyForDeploymentPostprocessing = 0;
		};
/* End PBXResourcesBuildPhase section */

/* Begin PBXShellScriptBuildPhase section */
		17EC5308DCFD1CCCEA884781 /* [CP] Copy Pods Resources */ = {
			isa = PBXShellScriptBuildPhase;
			buildActionMask = 2147483647;
			files = (
			);
			inputPaths = (
			);
			name = "[CP] Copy Pods Resources";
			outputPaths = (
			);
			runOnlyForDeploymentPostprocessing = 0;
			shellPath = /bin/sh;
			shellScript = "\"${SRCROOT}/Pods/Target Support Files/Pods-WordPress-Aztec-iOS_Tests/Pods-WordPress-Aztec-iOS_Tests-resources.sh\"\n";
			showEnvVarsInLog = 0;
		};
		515FEF33437603FF6E2DE2DF /* [CP] Check Pods Manifest.lock */ = {
			isa = PBXShellScriptBuildPhase;
			buildActionMask = 2147483647;
			files = (
			);
			inputPaths = (
			);
			name = "[CP] Check Pods Manifest.lock";
			outputPaths = (
			);
			runOnlyForDeploymentPostprocessing = 0;
			shellPath = /bin/sh;
			shellScript = "diff \"${PODS_ROOT}/../Podfile.lock\" \"${PODS_ROOT}/Manifest.lock\" > /dev/null\nif [[ $? != 0 ]] ; then\n    cat << EOM\nerror: The sandbox is not in sync with the Podfile.lock. Run 'pod install' or update your CocoaPods installation.\nEOM\n    exit 1\nfi\n";
			showEnvVarsInLog = 0;
		};
		624798320F232AD61A48EADD /* [CP] Embed Pods Frameworks */ = {
			isa = PBXShellScriptBuildPhase;
			buildActionMask = 2147483647;
			files = (
			);
			inputPaths = (
			);
			name = "[CP] Embed Pods Frameworks";
			outputPaths = (
			);
			runOnlyForDeploymentPostprocessing = 0;
			shellPath = /bin/sh;
			shellScript = "\"${SRCROOT}/Pods/Target Support Files/Pods-WordPress-Aztec-iOS_Example/Pods-WordPress-Aztec-iOS_Example-frameworks.sh\"\n";
			showEnvVarsInLog = 0;
		};
		B8D77A572FC018A3BFFFBFDE /* [CP] Copy Pods Resources */ = {
			isa = PBXShellScriptBuildPhase;
			buildActionMask = 2147483647;
			files = (
			);
			inputPaths = (
			);
			name = "[CP] Copy Pods Resources";
			outputPaths = (
			);
			runOnlyForDeploymentPostprocessing = 0;
			shellPath = /bin/sh;
			shellScript = "\"${SRCROOT}/Pods/Target Support Files/Pods-WordPress-Aztec-iOS_Example/Pods-WordPress-Aztec-iOS_Example-resources.sh\"\n";
			showEnvVarsInLog = 0;
		};
		D698C7D000E254D32514DE7B /* [CP] Check Pods Manifest.lock */ = {
			isa = PBXShellScriptBuildPhase;
			buildActionMask = 2147483647;
			files = (
			);
			inputPaths = (
			);
			name = "[CP] Check Pods Manifest.lock";
			outputPaths = (
			);
			runOnlyForDeploymentPostprocessing = 0;
			shellPath = /bin/sh;
			shellScript = "diff \"${PODS_ROOT}/../Podfile.lock\" \"${PODS_ROOT}/Manifest.lock\" > /dev/null\nif [[ $? != 0 ]] ; then\n    cat << EOM\nerror: The sandbox is not in sync with the Podfile.lock. Run 'pod install' or update your CocoaPods installation.\nEOM\n    exit 1\nfi\n";
			showEnvVarsInLog = 0;
		};
		E7C44EB73F873BE552CC326D /* [CP] Embed Pods Frameworks */ = {
			isa = PBXShellScriptBuildPhase;
			buildActionMask = 2147483647;
			files = (
			);
			inputPaths = (
			);
			name = "[CP] Embed Pods Frameworks";
			outputPaths = (
			);
			runOnlyForDeploymentPostprocessing = 0;
			shellPath = /bin/sh;
			shellScript = "\"${SRCROOT}/Pods/Target Support Files/Pods-WordPress-Aztec-iOS_Tests/Pods-WordPress-Aztec-iOS_Tests-frameworks.sh\"\n";
			showEnvVarsInLog = 0;
		};
/* End PBXShellScriptBuildPhase section */

/* Begin PBXSourcesBuildPhase section */
		607FACCC1AFB9204008FA782 /* Sources */ = {
			isa = PBXSourcesBuildPhase;
			buildActionMask = 2147483647;
			files = (
				E66568F01D26DE6800E6913B /* CursorCalloutDemoController.swift in Sources */,
				607FACD81AFB9204008FA782 /* ViewController.swift in Sources */,
				E66568F21D26DE9200E6913B /* DraggableDemoController.swift in Sources */,
				607FACD61AFB9204008FA782 /* AppDelegate.swift in Sources */,
			);
			runOnlyForDeploymentPostprocessing = 0;
		};
		607FACE11AFB9204008FA782 /* Sources */ = {
			isa = PBXSourcesBuildPhase;
			buildActionMask = 2147483647;
			files = (
				592CBEEB1D301FED005571B8 /* HTMLToAttributedStringTests.swift in Sources */,
				591D62731D2C0BBE00AF4FA1 /* CLinkedListToArrayConverterTests.swift in Sources */,
				5950B3111D21A890004A419A /* HTMLConverterTests.swift in Sources */,
<<<<<<< HEAD
				E60B0CF81D2D88A200AEAEEA /* AztecTextViewTests.swift in Sources */,
=======
				591D62761D2C49A000AF4FA1 /* Libxml2InAttributeConverterTests.swift in Sources */,
>>>>>>> 8486061e
			);
			runOnlyForDeploymentPostprocessing = 0;
		};
/* End PBXSourcesBuildPhase section */

/* Begin PBXTargetDependency section */
		607FACE71AFB9204008FA782 /* PBXTargetDependency */ = {
			isa = PBXTargetDependency;
			target = 607FACCF1AFB9204008FA782 /* WordPress-Aztec-iOS_Example */;
			targetProxy = 607FACE61AFB9204008FA782 /* PBXContainerItemProxy */;
		};
/* End PBXTargetDependency section */

/* Begin PBXVariantGroup section */
		607FACD91AFB9204008FA782 /* Main.storyboard */ = {
			isa = PBXVariantGroup;
			children = (
				607FACDA1AFB9204008FA782 /* Base */,
			);
			name = Main.storyboard;
			sourceTree = "<group>";
		};
		607FACDE1AFB9204008FA782 /* LaunchScreen.xib */ = {
			isa = PBXVariantGroup;
			children = (
				607FACDF1AFB9204008FA782 /* Base */,
			);
			name = LaunchScreen.xib;
			sourceTree = "<group>";
		};
/* End PBXVariantGroup section */

/* Begin XCBuildConfiguration section */
		607FACED1AFB9204008FA782 /* Debug */ = {
			isa = XCBuildConfiguration;
			buildSettings = {
				ALWAYS_SEARCH_USER_PATHS = NO;
				CLANG_CXX_LANGUAGE_STANDARD = "gnu++0x";
				CLANG_CXX_LIBRARY = "libc++";
				CLANG_ENABLE_MODULES = YES;
				CLANG_ENABLE_OBJC_ARC = YES;
				CLANG_WARN_BOOL_CONVERSION = YES;
				CLANG_WARN_CONSTANT_CONVERSION = YES;
				CLANG_WARN_DIRECT_OBJC_ISA_USAGE = YES_ERROR;
				CLANG_WARN_EMPTY_BODY = YES;
				CLANG_WARN_ENUM_CONVERSION = YES;
				CLANG_WARN_INT_CONVERSION = YES;
				CLANG_WARN_OBJC_ROOT_CLASS = YES_ERROR;
				CLANG_WARN_UNREACHABLE_CODE = YES;
				CLANG_WARN__DUPLICATE_METHOD_MATCH = YES;
				"CODE_SIGN_IDENTITY[sdk=iphoneos*]" = "iPhone Developer";
				COPY_PHASE_STRIP = NO;
				DEBUG_INFORMATION_FORMAT = "dwarf-with-dsym";
				ENABLE_STRICT_OBJC_MSGSEND = YES;
				ENABLE_TESTABILITY = YES;
				GCC_C_LANGUAGE_STANDARD = gnu99;
				GCC_DYNAMIC_NO_PIC = NO;
				GCC_NO_COMMON_BLOCKS = YES;
				GCC_OPTIMIZATION_LEVEL = 0;
				GCC_PREPROCESSOR_DEFINITIONS = (
					"DEBUG=1",
					"$(inherited)",
				);
				GCC_SYMBOLS_PRIVATE_EXTERN = NO;
				GCC_WARN_64_TO_32_BIT_CONVERSION = YES;
				GCC_WARN_ABOUT_RETURN_TYPE = YES_ERROR;
				GCC_WARN_UNDECLARED_SELECTOR = YES;
				GCC_WARN_UNINITIALIZED_AUTOS = YES_AGGRESSIVE;
				GCC_WARN_UNUSED_FUNCTION = YES;
				GCC_WARN_UNUSED_VARIABLE = YES;
				HEADER_SEARCH_PATHS = "$(SDKROOT)/usr/include/libxml2";
				IPHONEOS_DEPLOYMENT_TARGET = 8.3;
				MTL_ENABLE_DEBUG_INFO = YES;
				ONLY_ACTIVE_ARCH = YES;
				SDKROOT = iphoneos;
				SWIFT_OPTIMIZATION_LEVEL = "-Onone";
			};
			name = Debug;
		};
		607FACEE1AFB9204008FA782 /* Release */ = {
			isa = XCBuildConfiguration;
			buildSettings = {
				ALWAYS_SEARCH_USER_PATHS = NO;
				CLANG_CXX_LANGUAGE_STANDARD = "gnu++0x";
				CLANG_CXX_LIBRARY = "libc++";
				CLANG_ENABLE_MODULES = YES;
				CLANG_ENABLE_OBJC_ARC = YES;
				CLANG_WARN_BOOL_CONVERSION = YES;
				CLANG_WARN_CONSTANT_CONVERSION = YES;
				CLANG_WARN_DIRECT_OBJC_ISA_USAGE = YES_ERROR;
				CLANG_WARN_EMPTY_BODY = YES;
				CLANG_WARN_ENUM_CONVERSION = YES;
				CLANG_WARN_INT_CONVERSION = YES;
				CLANG_WARN_OBJC_ROOT_CLASS = YES_ERROR;
				CLANG_WARN_UNREACHABLE_CODE = YES;
				CLANG_WARN__DUPLICATE_METHOD_MATCH = YES;
				"CODE_SIGN_IDENTITY[sdk=iphoneos*]" = "iPhone Developer";
				COPY_PHASE_STRIP = NO;
				DEBUG_INFORMATION_FORMAT = "dwarf-with-dsym";
				ENABLE_NS_ASSERTIONS = NO;
				ENABLE_STRICT_OBJC_MSGSEND = YES;
				GCC_C_LANGUAGE_STANDARD = gnu99;
				GCC_NO_COMMON_BLOCKS = YES;
				GCC_WARN_64_TO_32_BIT_CONVERSION = YES;
				GCC_WARN_ABOUT_RETURN_TYPE = YES_ERROR;
				GCC_WARN_UNDECLARED_SELECTOR = YES;
				GCC_WARN_UNINITIALIZED_AUTOS = YES_AGGRESSIVE;
				GCC_WARN_UNUSED_FUNCTION = YES;
				GCC_WARN_UNUSED_VARIABLE = YES;
				HEADER_SEARCH_PATHS = "$(SDKROOT)/usr/include/libxml2";
				IPHONEOS_DEPLOYMENT_TARGET = 8.3;
				MTL_ENABLE_DEBUG_INFO = NO;
				SDKROOT = iphoneos;
				VALIDATE_PRODUCT = YES;
			};
			name = Release;
		};
		607FACF01AFB9204008FA782 /* Debug */ = {
			isa = XCBuildConfiguration;
			baseConfigurationReference = 9FF60010EF5DF62D9A8C6AC7 /* Pods-WordPress-Aztec-iOS_Example.debug.xcconfig */;
			buildSettings = {
				ASSETCATALOG_COMPILER_APPICON_NAME = AppIcon;
				INFOPLIST_FILE = "WordPress-Aztec-iOS/Info.plist";
				LD_RUNPATH_SEARCH_PATHS = "$(inherited) @executable_path/Frameworks";
				MODULE_NAME = ExampleApp;
				PRODUCT_BUNDLE_IDENTIFIER = "org.cocoapods.demo.$(PRODUCT_NAME:rfc1034identifier)";
				PRODUCT_NAME = "$(TARGET_NAME)";
			};
			name = Debug;
		};
		607FACF11AFB9204008FA782 /* Release */ = {
			isa = XCBuildConfiguration;
			baseConfigurationReference = 870A8286C016A1EA3AB361D2 /* Pods-WordPress-Aztec-iOS_Example.release.xcconfig */;
			buildSettings = {
				ASSETCATALOG_COMPILER_APPICON_NAME = AppIcon;
				INFOPLIST_FILE = "WordPress-Aztec-iOS/Info.plist";
				LD_RUNPATH_SEARCH_PATHS = "$(inherited) @executable_path/Frameworks";
				MODULE_NAME = ExampleApp;
				PRODUCT_BUNDLE_IDENTIFIER = "org.cocoapods.demo.$(PRODUCT_NAME:rfc1034identifier)";
				PRODUCT_NAME = "$(TARGET_NAME)";
			};
			name = Release;
		};
		607FACF31AFB9204008FA782 /* Debug */ = {
			isa = XCBuildConfiguration;
			baseConfigurationReference = 3BBD869155A4461959D2884D /* Pods-WordPress-Aztec-iOS_Tests.debug.xcconfig */;
			buildSettings = {
				FRAMEWORK_SEARCH_PATHS = (
					"\"$PODS_CONFIGURATION_BUILD_DIR/WordPress-Aztec-iOS\"",
					"$(inherited)",
				);
				GCC_PREPROCESSOR_DEFINITIONS = (
					"DEBUG=1",
					"$(inherited)",
				);
				INFOPLIST_FILE = Tests/Info.plist;
				LD_RUNPATH_SEARCH_PATHS = "$(inherited) @executable_path/Frameworks @loader_path/Frameworks";
				PRODUCT_BUNDLE_IDENTIFIER = "org.cocoapods.$(PRODUCT_NAME:rfc1034identifier)";
				PRODUCT_NAME = "$(TARGET_NAME)";
			};
			name = Debug;
		};
		607FACF41AFB9204008FA782 /* Release */ = {
			isa = XCBuildConfiguration;
			baseConfigurationReference = 1CE6C3B63D4C5A1F8E43AD92 /* Pods-WordPress-Aztec-iOS_Tests.release.xcconfig */;
			buildSettings = {
				FRAMEWORK_SEARCH_PATHS = (
					"\"$PODS_CONFIGURATION_BUILD_DIR/WordPress-Aztec-iOS\"",
					"$(inherited)",
				);
				INFOPLIST_FILE = Tests/Info.plist;
				LD_RUNPATH_SEARCH_PATHS = "$(inherited) @executable_path/Frameworks @loader_path/Frameworks";
				PRODUCT_BUNDLE_IDENTIFIER = "org.cocoapods.$(PRODUCT_NAME:rfc1034identifier)";
				PRODUCT_NAME = "$(TARGET_NAME)";
			};
			name = Release;
		};
/* End XCBuildConfiguration section */

/* Begin XCConfigurationList section */
		607FACCB1AFB9204008FA782 /* Build configuration list for PBXProject "WordPress-Aztec-iOS" */ = {
			isa = XCConfigurationList;
			buildConfigurations = (
				607FACED1AFB9204008FA782 /* Debug */,
				607FACEE1AFB9204008FA782 /* Release */,
			);
			defaultConfigurationIsVisible = 0;
			defaultConfigurationName = Release;
		};
		607FACEF1AFB9204008FA782 /* Build configuration list for PBXNativeTarget "WordPress-Aztec-iOS_Example" */ = {
			isa = XCConfigurationList;
			buildConfigurations = (
				607FACF01AFB9204008FA782 /* Debug */,
				607FACF11AFB9204008FA782 /* Release */,
			);
			defaultConfigurationIsVisible = 0;
			defaultConfigurationName = Release;
		};
		607FACF21AFB9204008FA782 /* Build configuration list for PBXNativeTarget "WordPress-Aztec-iOS_Tests" */ = {
			isa = XCConfigurationList;
			buildConfigurations = (
				607FACF31AFB9204008FA782 /* Debug */,
				607FACF41AFB9204008FA782 /* Release */,
			);
			defaultConfigurationIsVisible = 0;
			defaultConfigurationName = Release;
		};
/* End XCConfigurationList section */
	};
	rootObject = 607FACC81AFB9204008FA782 /* Project object */;
}<|MERGE_RESOLUTION|>--- conflicted
+++ resolved
@@ -146,11 +146,8 @@
 				591D62711D2C0BB500AF4FA1 /* CLinkedListToArrayConverterTests.swift */,
 				591D62741D2C479400AF4FA1 /* Libxml2InAttributeConverterTests.swift */,
 				59BF3A201D2198F000F763A9 /* HTMLConverterTests.swift */,
-<<<<<<< HEAD
 				E60B0CF71D2D88A200AEAEEA /* AztecTextViewTests.swift */,
-=======
 				592CBEE91D301FEB005571B8 /* HTMLToAttributedStringTests.swift */,
->>>>>>> 8486061e
 				607FACE91AFB9204008FA782 /* Supporting Files */,
 			);
 			path = Tests;
@@ -398,11 +395,8 @@
 				592CBEEB1D301FED005571B8 /* HTMLToAttributedStringTests.swift in Sources */,
 				591D62731D2C0BBE00AF4FA1 /* CLinkedListToArrayConverterTests.swift in Sources */,
 				5950B3111D21A890004A419A /* HTMLConverterTests.swift in Sources */,
-<<<<<<< HEAD
 				E60B0CF81D2D88A200AEAEEA /* AztecTextViewTests.swift in Sources */,
-=======
 				591D62761D2C49A000AF4FA1 /* Libxml2InAttributeConverterTests.swift in Sources */,
->>>>>>> 8486061e
 			);
 			runOnlyForDeploymentPostprocessing = 0;
 		};
