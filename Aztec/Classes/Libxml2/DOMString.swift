import UIKit

extension Libxml2 {
    
    /// This class takes care of providing an interface for interacting with the DOM as if it Was
    /// a string.
    ///
    /// Any requests made to this class are performed in its own queue (sometimes synchronously,
    /// sometimes asynchronously).  Public methods are resopnsible for queueing requests, while all
    /// private methods MUST be synchronous.  This is to ensure a simple design in which we are sure
    /// we're not queueing an operation more than once.  Private methods can be called without
    /// having to figure out if they'll be queueing additional operations (they won't).
    ///
    class DOMString {

        private static let headerLevels: [StandardElementType] = [.h1, .h2, .h3, .h4, .h5, .h6]

        private lazy var editContext: EditContext = {
            return EditContext(undoManager: self.domUndoManager)
        }()
        
        private lazy var rootNode: RootNode = {
            
            let textNode = TextNode(text: "", editContext: self.editContext)
            
            return RootNode(children: [textNode], editContext: self.editContext)
        }()
        
        private var parentUndoManager: UndoManager?
        
        var undoManager: UndoManager? {
            get {
                return parentUndoManager
            }
            
            set {
                stopObservingParentUndoManager()
                parentUndoManager = newValue
                startObservingParentUndoManager()
            }
        }
        
        /// The private undo manager for the DOM.  This needs to be separated from the public undo
        /// manager because it'll be running in a separate dispatch queue, and undo managers "break"
        /// undo groups by run loops.
        ///
        /// This undo manager will respond to events in `parentUndoManager` to know when to execute
        /// an undo operation.
        ///
        private var domUndoManager = UndoManager()
        
        /// Parent undo manager observer for the undo event.
        ///
        private var undoObserver: NSObjectProtocol?
        
        /// Parent undo manager observer for the beginGroup event.
        ///
        private var beginGroupObserver: NSObjectProtocol?
        
        /// The queue that will be used for all DOM interaction operations.
        ///
        let domQueue = DispatchQueue(label: "com.wordpress.domQueue", attributes: [])

        // MARK: - Properties: DOM Logic

        private lazy var domEditor: DOMEditor = {
            return DOMEditor(with: self.rootNode)
        }()
        
        // MARK: - Init & deinit
        
        deinit {
            stopObservingParentUndoManager()
        }
        
        // MARK: - Settings & Getting HTML
        
        /// Gets the HTML representation of the DOM.
        ///
        func getHTML() -> String {
            
            var result: String = ""
            
            domQueue.sync { [weak self] in
                
                guard let strongSelf = self else {
                    return
                }
                
                let converter = Libxml2.Out.HTMLConverter()
                result = converter.convert(strongSelf.rootNode)
            }
            
            return result
        }
        
        /// Sets the HTML for the DOM.
        ///
        /// - Parameters:
        ///     - html: the html to set.
        ///     - defaultFontDescriptor: the default font descriptor that will be used for the
        ///             output attributed string.
        ///
        /// - Returns: an attributed string representing the DOM contents.
        ///
        func setHTML(_ html: String, withDefaultFontDescriptor defaultFontDescriptor: UIFontDescriptor) -> NSAttributedString {
            
            let converter = HTMLToAttributedString(usingDefaultFontDescriptor: defaultFontDescriptor, editContext: editContext)
            let output: (rootNode: RootNode, attributedString: NSAttributedString)
            
            do {
                output = try converter.convert(html)
            } catch {
                fatalError("Could not convert the HTML.")
            }

            domQueue.sync {
                self.rootNode = output.rootNode
                self.domEditor = DOMEditor(with: output.rootNode)
            }
            
            return output.attributedString
        }
        
        // MARK: - Editing

        /// Deletes a block-level elements separator at the specified location.
        ///
        /// - Parameters:
        ///     - location: the location of the block-level element separation we want to remove.
        ///
        func deleteBlockSeparator(at location: Int) {
            performAsyncUndoable { [weak self] in
                self?.deleteBlockSeparatorSynchronously(at: location)
            }
        }

        /// Replaces the specified range with a new string.
        ///
        /// - Parameters:
        ///     - range: the range of the original string to replace.
        ///     - string: the new string to replace the original text with.
        ///
        func replaceCharacters(inRange range: NSRange, withString string: String, preferLeftNode: Bool) {
            
            let domHasModifications = range.length > 0 || !string.isEmpty

            if domHasModifications {
                performAsyncUndoable { [weak self] in
                    self?.replaceCharactersSynchronously(inRange: range, withString: string, preferLeftNode: preferLeftNode)
                }
            }
        }
        
        // MARK: - Editing: Synchronously

        /// Deletes a block-level elements separator at the specified location.
        ///
        /// - Parameters:
        ///     - location: the location of the block-level element separation we want to remove.
        ///
        private func deleteBlockSeparatorSynchronously(at location: Int) {
            domEditor.mergeBlockLevelElementRight(endingAt: location)
        }

        /// Replaces the specified range with a new string.
        ///
        /// - Parameters:
        ///     - range: the range of the original string to replace.
        ///     - string: the new string to replace the original text with.
        ///
        private func replaceCharactersSynchronously(inRange range: NSRange, withString string: String, preferLeftNode: Bool) {
            rootNode.replaceCharacters(inRange: range, withString: string, preferLeftNode: preferLeftNode)
        }
        
        // MARK: - Undo Manager
        
        /// We have some special setup we need to take care of before registering undo operations.
        /// This method takes care of hooking up an undo operation in the client-provided undo
        /// manager with an undo operation in the DOM undo manager.
        ///
        /// Parameters:
        ///     - task: the task to execute that contains undo operations.
        ///
        private func performAsyncUndoable(task: @escaping () -> ()) {
            domQueue.async { [weak self] in
                
                guard let strongSelf = self else {
                    return
                }
                
                strongSelf.domUndoManager.beginUndoGrouping()
                task()
                strongSelf.domUndoManager.endUndoGrouping()
            }
        }
        
        /// Make our private undo manager start observing the parent undo manager.  This means
        /// our private undo manager will basically be connected to the parent one to know when
        /// to begin new undo groups, and perform undo operations.
        ///
        /// Redo operations don't need to be connected, as they can be executed completely through
        /// the parent undo manager (and normal edits to the DOM).
        ///
        private func startObservingParentUndoManager() {

            undoObserver = NotificationCenter.default.addObserver(forName: .NSUndoManagerDidUndoChange, object: parentUndoManager, queue: nil) { [weak self] notification in
                
                guard let strongSelf = self else {
                    return
                }
                
                if let undoManager = notification.object as? UndoManager, undoManager === strongSelf.parentUndoManager {
                    
                    let domUndoManager = strongSelf.domUndoManager
                    
                    domUndoManager.closeAllUndoGroups()
                    domUndoManager.undo()
                }
            }
            
            beginGroupObserver = NotificationCenter.default.addObserver(forName: .NSUndoManagerDidOpenUndoGroup, object: parentUndoManager, queue: nil) { [weak self] notification in
                
                guard let strongSelf = self else {
                    return
                }
                
                if let undoManager = notification.object as? UndoManager, undoManager === strongSelf.parentUndoManager {
                    
                    let domUndoManager = strongSelf.domUndoManager
                    
                    domUndoManager.closeAllUndoGroups()
                    domUndoManager.beginUndoGrouping()
                }
            }
        }
        
        /// Make our private undo manager stop observing the parent undo manager.
        ///
        private func stopObservingParentUndoManager() {
            
            if let beginGroupObserver = beginGroupObserver {
                NotificationCenter.default.removeObserver(beginGroupObserver)
                self.beginGroupObserver = nil
            }
            
            if let undoObserver = undoObserver {
                NotificationCenter.default.removeObserver(undoObserver)
                self.undoObserver = nil
            }
        }

        // MARK: - Remove Styles

        func remove(element: StandardElementType, at range: NSRange){
            performAsyncUndoable { [weak self] in
                self?.removeSynchronously(element: element, at: range)
            }
        }

        /// Disables bold from the specified range.
        ///
        /// - Parameters:
        ///     - range: the range to remove the style from.
        ///
        func removeBold(spanning range: NSRange) {
            performAsyncUndoable { [weak self] in
                self?.removeBoldSynchronously(spanning: range)
            }
        }

        /// Disables an image from the specified range.
        ///
        /// - Parameters:
        ///     - range: the range to remove the style from.
        ///
        func removeImage(spanning range: NSRange) {
            performAsyncUndoable { [weak self] in
                self?.removeImageSynchronously(spanning: range)
            }
        }

        /// Disables italic from the specified range.
        ///
        /// - Parameters:
        ///     - range: the range to remove the style from.
        ///
        func removeItalic(spanning range: NSRange) {
            performAsyncUndoable { [weak self] in
                self?.removeItalicSynchronously(spanning: range)
            }
        }

        /// Disables strikethrough from the specified range.
        ///
        /// - Parameters:
        ///     - range: the range to remove the style from.
        ///
        func removeStrikethrough(spanning range: NSRange) {
            performAsyncUndoable { [weak self] in
                self?.removeStrikethroughSynchronously(spanning: range)
            }
        }

        /// Disables underline from the specified range.
        ///
        /// - Parameters:
        ///     - range: the range to remove the style from.
        ///
        func removeUnderline(spanning range: NSRange) {
            performAsyncUndoable { [weak self] in
                self?.removeUnderlineSynchronously(spanning: range)
            }
        }

        /// Disables blockquote from the specified range.
        ///
        /// - Parameters:
        ///     - range: the range to remove the style from.
        ///
        func removeBlockquote(spanning range: NSRange) {
            performAsyncUndoable { [weak self] in
                self?.removeBlockquoteSynchronously(spanning: range)
            }
        }

        /// Disables link from the specified range
        ///
        /// - Parameter range: the range to remove
        ///
        func removeLink(spanning range: NSRange) {
            performAsyncUndoable { [weak self] in
                self?.removeSynchronously(element:.a, at: range)
            }
        }

        func removeHeader(_ headerLevel: Int, spanning range: NSRange) {
            performAsyncUndoable { [weak self] in
                self?.removeHeaderSynchronously(headerLevel: headerLevel, spanning: range)
            }
        }
        
        // MARK: - Remove Styles: Synchronously
        private func removeSynchronously(element: StandardElementType, at range: NSRange) {

            guard range.length > 0 else {
                return
            }

            domEditor.unwrap(range: range, fromElementsNamed: element.equivalentNames)
        }

        private func removeBoldSynchronously(spanning range: NSRange) {
            domEditor.unwrap(range: range, fromElementsNamed: StandardElementType.b.equivalentNames)
        }

        private func removeImageSynchronously(spanning range: NSRange) {
            domEditor.unwrap(range: range, fromElementsNamed: StandardElementType.img.equivalentNames)
        }
        
        private func removeItalicSynchronously(spanning range: NSRange) {
            domEditor.unwrap(range: range, fromElementsNamed: StandardElementType.i.equivalentNames)
        }
        
        private func removeStrikethroughSynchronously(spanning range: NSRange) {
            domEditor.unwrap(range: range, fromElementsNamed: StandardElementType.s.equivalentNames)
        }
        
        private func removeUnderlineSynchronously(spanning range: NSRange) {
            domEditor.unwrap(range: range, fromElementsNamed: StandardElementType.u.equivalentNames)
        }

        private func removeBlockquoteSynchronously(spanning range: NSRange) {
            domEditor.unwrap(range: range, fromElementsNamed: StandardElementType.blockquote.equivalentNames)
        }

        private func removeHeaderSynchronously(headerLevel: Int, spanning range: NSRange) {
            guard let elementType = elementTypeForHeaderLevel(headerLevel) else {
                return
            }
            domEditor.unwrap(range: range, fromElementsNamed: elementType.equivalentNames)
        }
        
        // MARK: - Apply Styles
                
        /// Applies bold to the specified range.
        ///
        /// - Parameters:
        ///     - range: the range to apply the style to.
        ///
        func applyBold(spanning range: NSRange) {
            performAsyncUndoable { [weak self] in
                self?.applyElement(.strong, spanning: range)
            }
        }
        
        /// Applies italic to the specified range.
        ///
        /// - Parameters:
        ///     - range: the range to apply the style to.
        ///
        func applyItalic(spanning range: NSRange) {
            performAsyncUndoable { [weak self] in
                self?.applyElement(.em, spanning: range)
            }
        }
        
        /// Applies strikethrough to the specified range.
        ///
        /// - Parameters:
        ///     - range: the range to apply the style to.
        ///
        func applyStrikethrough(spanning range: NSRange) {
            performAsyncUndoable { [weak self] in
                self?.applyElement(.del, spanning: range)
            }
        }
        
        /// Applies underline to the specified range.
        ///
        /// - Parameters:
        ///     - range: the range to apply the style to.
        ///
        func applyUnderline(spanning range: NSRange) {
            performAsyncUndoable { [weak self] in
                self?.applyElement(.u, spanning: range)
            }
        }

        /// Applies blockquote to the specified range.
        ///
        /// - Parameters:
        ///     - range: the range to apply the style to.
        ///
        func applyBlockquote(spanning range: NSRange) {
            performAsyncUndoable { [weak self] in
                self?.applyElement(.blockquote, spanning: range)
            }
        }

        /// Applies a link to the specified range
        ///
        /// - Parameters:
        ///   - url: the url to link to
        ///   - range: the range to apply the link
        ///
        func applyLink(_ url: URL?, spanning range: NSRange) {
            var attributes: [Libxml2.Attribute] = []
            if let url = url {
                attributes.append(Libxml2.StringAttribute(name: HTMLLinkAttribute.Href.rawValue, value: url.absoluteString))
            }
            performAsyncUndoable { [weak self] in
                self?.applyElement(.a, spanning: range, attributes: attributes)
            }
        }

        func applyOrderedList(spanning range: NSRange) {
            performAsyncUndoable { [weak self] in

                let liDescriptor = ElementNodeDescriptor(elementType: .li)
                let olDescriptor = ElementNodeDescriptor(elementType: .ol, childDescriptor: liDescriptor)

                self?.applyElementDescriptor(olDescriptor, spanning: range)
            }
        }

        func applyHeader(_ headerLevel:Int, spanning range:NSRange) {
            guard let elementType = elementTypeForHeaderLevel(headerLevel) else {
                return
            }
            performAsyncUndoable { [weak self] in
                self?.applyElement(elementType, spanning: range)
            }
        }

<<<<<<< HEAD
        // MARK: - Header types

        private func elementTypeForHeaderLevel(_ headerLevel: Int) -> StandardElementType? {
            if headerLevel < 1 && headerLevel > DOMString.headerLevels.count {
                return nil
            }
            return DOMString.headerLevels[headerLevel - 1]
        }

=======

        // MARK: - Raw HTML

        /// Replaces the specified range with a given Raw HTML String.
        ///
        /// - Parameters:
        ///   - range: the range to insert the HTML
        ///   - rawHTML: String representing a raw HTML Snippet, to be converted into Nodes.
        ///
        func replace(_ range: NSRange, withRawHTML rawHTML: String) {
            performAsyncUndoable { [weak self] in
                self?.replaceSynchronously(range, withRawHTML: rawHTML)
            }
        }

        private func replaceSynchronously(_ range: NSRange, withRawHTML rawHTML: String) {
            do {
                let htmlToNode = Libxml2.In.HTMLConverter(editContext: editContext)
                let parsedRootNode = try htmlToNode.convert(rawHTML)

                guard let firstChild = parsedRootNode.children.first else {
                    return
                }
                rootNode.replaceCharacters(in: range, with: firstChild)
            } catch {
                fatalError("Could not replace range with raw HTML: \(rawHTML).")
            }
        }


>>>>>>> 74b0d4b8
        // MARK: - Images

        /// Replaces the specified range with a given image.
        ///
        /// - Parameters:
        ///   - range: the range to insert the image
        ///   - imageURL: the URL for the img src attribute
        ///
        func replace(_ range: NSRange, with imageURL: URL) {
            performAsyncUndoable { [weak self] in
                self?.replaceSynchronously(range, with: imageURL)
            }
        }

        private func replaceSynchronously(_ range: NSRange, with imageURL: URL) {
            let imageURLString = imageURL.absoluteString

            let attributes = [Libxml2.StringAttribute(name:"src", value: imageURLString)]
            let descriptor = ElementNodeDescriptor(elementType: .img, attributes: attributes)

            rootNode.replaceCharacters(in: range, with: descriptor)
        }

        /// Replaces the specified range with a Horizontal Ruler Style.
        ///
        /// - Parameters:
        ///     - range: the range to apply the style to.
        ///
        func replaceWithHorizontalRuler(_ range: NSRange) {
            performAsyncUndoable { [weak self] in
                self?.replaceSynchronouslyWithHorizontalRulerStyle(range)
            }
        }

        private func replaceSynchronouslyWithHorizontalRulerStyle(_ range: NSRange) {
            let descriptor = ElementNodeDescriptor(elementType: .hr)

            rootNode.replaceCharacters(in: range, with: descriptor)
        }

        /// Replaces the specified range with a Comment.
        ///
        /// - Parameters:
        ///     - range: the range to apply the style to.
        ///     - comment: the comment to be stored.
        ///
        func replace(_ range: NSRange, withComment comment: String) {
            performAsyncUndoable { [weak self] in
                self?.replaceSynchronously(range, withComment: comment)
            }
        }

        private func replaceSynchronously(_ range: NSRange, withComment comment: String) {
            let descriptor = CommentNodeDescriptor(comment: comment)

            rootNode.replaceCharacters(in: range, with: descriptor)
        }


        // MARK: - Styles to HTML elements
        
        /// Applies a standard HTML element to the specified range.
        ///
        /// Whenever applying a standard element type, use this method.
        ///
        /// - Parameters:
        ///     - elementType: the standard element type to apply.
        ///     - range: the range to apply the bold style to.
        ///
        fileprivate func applyElement(_ elementType: StandardElementType, spanning range: NSRange, attributes: [Attribute] = []) {
            applyElement(elementType.rawValue, spanning: range, equivalentElementNames: elementType.equivalentNames, attributes: attributes)
        }
        
        /// Applies an HTML element to the specified range.
        ///
        /// Use this method directly only when applying custom element types (non standard).
        ///
        /// - Parameters:
        ///     - elementName: the element name to apply
        ///     - range: the range to apply the bold style to.
        ///     - equivalentElementNames: equivalent element names to look for before applying
        ///             the specified one.
        ///
        fileprivate func applyElement(_ elementName: String, spanning range: NSRange, equivalentElementNames: [String], attributes: [Attribute] = []) {
            
            let elementDescriptor = ElementNodeDescriptor(name: elementName, attributes: attributes, matchingNames: equivalentElementNames)
            applyElementDescriptor(elementDescriptor, spanning: range)
        }

        private func applyElementDescriptor(_ elementDescriptor: ElementNodeDescriptor, spanning range: NSRange) {
            domEditor.wrapChildren(intersectingRange: range, inElement: elementDescriptor)
        }
        
        // MARK: - Candidates for removal
        
        func updateImage(spanning ranges: [NSRange], url: URL, size: ImageAttachment.Size, alignment: ImageAttachment.Alignment) {
            performAsyncUndoable { [weak self] in
                self?.updateImageSynchronously(spanning: ranges, url: url, size: size, alignment: alignment)
            }
        }
        
        // MARK: - Candidates for removal: Synchronously
        
        private func updateImageSynchronously(spanning ranges: [NSRange], url: URL, size: ImageAttachment.Size, alignment: ImageAttachment.Alignment) {
            
            for range in ranges {
                let element = self.rootNode.lowestElementNodeWrapping(range)
                
                if element.name == StandardElementType.img.rawValue {
                    var components = [String]()
                    if let currentAttributes = element.valueForStringAttribute(named: "class") {
                        components = currentAttributes.components(separatedBy: CharacterSet.whitespaces)
                        components = components.filter({ (value) -> Bool in
                            return ImageAttachment.Alignment.fromHTML(string: value.lowercased()) == nil && ImageAttachment.Size.fromHTML(string: value.lowercased()) == nil
                        })

                    }
                    components.append(alignment.htmlString())
                    components.append(size.htmlString())
                    let classAttributes = components.joined(separator: " ")
                    element.updateAttribute(named: "class", value: classAttributes)
                    
                    if element.name == StandardElementType.img.rawValue {
                        element.updateAttribute(named: "src", value: url.absoluteString)
                    }
                }
            }
        }
    }
}<|MERGE_RESOLUTION|>--- conflicted
+++ resolved
@@ -473,7 +473,6 @@
             }
         }
 
-<<<<<<< HEAD
         // MARK: - Header types
 
         private func elementTypeForHeaderLevel(_ headerLevel: Int) -> StandardElementType? {
@@ -482,8 +481,6 @@
             }
             return DOMString.headerLevels[headerLevel - 1]
         }
-
-=======
 
         // MARK: - Raw HTML
 
@@ -513,8 +510,6 @@
             }
         }
 
-
->>>>>>> 74b0d4b8
         // MARK: - Images
 
         /// Replaces the specified range with a given image.
