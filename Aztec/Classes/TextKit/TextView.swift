--- conflicted
+++ resolved
@@ -1283,11 +1283,6 @@
 //
 private extension TextView {
 
-<<<<<<< HEAD
-    // MARK: - WORKAROUND: Removing paragraph styles after entering a newline.
-
-    /// Removes paragraph attributes after a newline has been entered, and we're editing the End of File.
-=======
     // MARK: - WORKAROUND: Removing paragraph styles after deleting the last character in the current line.
 
     /// Ensures Paragraph Styles are removed, if needed, *before* a character gets removed from the storage,
@@ -1314,10 +1309,9 @@
         return storage.string.isEmptyParagraph(at: range.location)
     }
 
-    /// Removes paragraph attributes after a selection change.  The logic that defines if the
-    /// attributes must be removed is located in
-    /// `mustRemoveSingleLineParagraphAttributes()`.
->>>>>>> 36d191a6
+    // MARK: - WORKAROUND: Removing paragraph styles after entering a newline.
+
+    /// Removes paragraph attributes after a newline has been entered, and we're editing the End of File.
     ///
     /// - Parameter input: the text that was just inserted into the TextView.
     ///
