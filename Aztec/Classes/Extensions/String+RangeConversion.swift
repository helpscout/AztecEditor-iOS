--- conflicted
+++ resolved
@@ -120,8 +120,6 @@
         return NSRange(location: location, length: length)
     }
 
-<<<<<<< HEAD
-
     /// Converts a `Range<String.UnicodeScalarView.Index>` into an Unicod Scalar `NSRange`.
     ///
     /// - Parameters:
@@ -134,12 +132,12 @@
         let length = unicodeScalars.distance(from: range.lowerBound, to: range.upperBound)
 
         return NSRange(location: location, length: length)
-=======
+    }
+
     /// Returns a NSRange with a starting location at the very end of the string
     ///
     func endOfStringNSRange() -> NSRange {
         return NSRange(location: characters.count, length: 0)
->>>>>>> 74b0d4b8
     }
 
     func indexFromLocation(_ location: Int) -> String.Index? {
