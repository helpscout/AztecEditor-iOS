// !$*UTF8*$!
{
	archiveVersion = 1;
	classes = {
	};
	objectVersion = 46;
	objects = {

/* Begin PBXBuildFile section */
		594C9D6D1D8BE57600D74542 /* Gridicons.framework in Frameworks */ = {isa = PBXBuildFile; fileRef = 599F255B1D8BCDB4002871D6 /* Gridicons.framework */; };
		594C9D6F1D8BE61F00D74542 /* Aztec.framework in CopyFiles */ = {isa = PBXBuildFile; fileRef = 5951CB8E1D8BC93600E1866F /* Aztec.framework */; settings = {ATTRIBUTES = (CodeSignOnCopy, RemoveHeadersOnCopy, ); }; };
		594C9D701D8BE62500D74542 /* Gridicons.framework in CopyFiles */ = {isa = PBXBuildFile; fileRef = 599F255B1D8BCDB4002871D6 /* Gridicons.framework */; settings = {ATTRIBUTES = (CodeSignOnCopy, RemoveHeadersOnCopy, ); }; };
		594C9D711D8BE6B800D74542 /* OutAttributeConverterTests.swift in Sources */ = {isa = PBXBuildFile; fileRef = 59FEA05E1D8BDFA700D138DF /* OutAttributeConverterTests.swift */; };
		594C9D721D8BE6BC00D74542 /* OutNodeConverterTests.swift in Sources */ = {isa = PBXBuildFile; fileRef = 59FEA0601D8BDFA700D138DF /* OutNodeConverterTests.swift */; };
		594C9D731D8BE6C300D74542 /* InAttributeConverterTests.swift in Sources */ = {isa = PBXBuildFile; fileRef = 59FEA06B1D8BDFA700D138DF /* InAttributeConverterTests.swift */; };
		594C9D741D8BE6C700D74542 /* InNodeConverterTests.swift in Sources */ = {isa = PBXBuildFile; fileRef = 59FEA06D1D8BDFA700D138DF /* InNodeConverterTests.swift */; };
		5951CB981D8BC93600E1866F /* Aztec.framework in Frameworks */ = {isa = PBXBuildFile; fileRef = 5951CB8E1D8BC93600E1866F /* Aztec.framework */; };
		599F25341D8BC9A1002871D6 /* ArrayConverter.swift in Sources */ = {isa = PBXBuildFile; fileRef = 599F25041D8BC9A1002871D6 /* ArrayConverter.swift */; };
		599F25351D8BC9A1002871D6 /* CLinkedListToArrayConverter.swift in Sources */ = {isa = PBXBuildFile; fileRef = 599F25051D8BC9A1002871D6 /* CLinkedListToArrayConverter.swift */; };
		599F25361D8BC9A1002871D6 /* Converter.swift in Sources */ = {isa = PBXBuildFile; fileRef = 599F25061D8BC9A1002871D6 /* Converter.swift */; };
		599F25371D8BC9A1002871D6 /* InAttributeConverter.swift in Sources */ = {isa = PBXBuildFile; fileRef = 599F250A1D8BC9A1002871D6 /* InAttributeConverter.swift */; };
		599F25381D8BC9A1002871D6 /* InAttributesConverter.swift in Sources */ = {isa = PBXBuildFile; fileRef = 599F250B1D8BC9A1002871D6 /* InAttributesConverter.swift */; };
		599F25391D8BC9A1002871D6 /* InHTMLConverter.swift in Sources */ = {isa = PBXBuildFile; fileRef = 599F250C1D8BC9A1002871D6 /* InHTMLConverter.swift */; };
		599F253A1D8BC9A1002871D6 /* InNodeConverter.swift in Sources */ = {isa = PBXBuildFile; fileRef = 599F250D1D8BC9A1002871D6 /* InNodeConverter.swift */; };
		599F253B1D8BC9A1002871D6 /* InNodesConverter.swift in Sources */ = {isa = PBXBuildFile; fileRef = 599F250E1D8BC9A1002871D6 /* InNodesConverter.swift */; };
		599F253C1D8BC9A1002871D6 /* OutHTMLAttributeConverter.swift in Sources */ = {isa = PBXBuildFile; fileRef = 599F25101D8BC9A1002871D6 /* OutHTMLAttributeConverter.swift */; };
		599F253D1D8BC9A1002871D6 /* OutHTMLConverter.swift in Sources */ = {isa = PBXBuildFile; fileRef = 599F25111D8BC9A1002871D6 /* OutHTMLConverter.swift */; };
		599F253E1D8BC9A1002871D6 /* OutHTMLNodeConverter.swift in Sources */ = {isa = PBXBuildFile; fileRef = 599F25121D8BC9A1002871D6 /* OutHTMLNodeConverter.swift */; };
		599F253F1D8BC9A1002871D6 /* Attribute.swift in Sources */ = {isa = PBXBuildFile; fileRef = 599F25141D8BC9A1002871D6 /* Attribute.swift */; };
		599F25401D8BC9A1002871D6 /* CommentNode.swift in Sources */ = {isa = PBXBuildFile; fileRef = 599F25151D8BC9A1002871D6 /* CommentNode.swift */; };
		599F25411D8BC9A1002871D6 /* EditableNode.swift in Sources */ = {isa = PBXBuildFile; fileRef = 599F25161D8BC9A1002871D6 /* EditableNode.swift */; };
		599F25421D8BC9A1002871D6 /* ElementNode.swift in Sources */ = {isa = PBXBuildFile; fileRef = 599F25171D8BC9A1002871D6 /* ElementNode.swift */; };
		599F25431D8BC9A1002871D6 /* Node.swift in Sources */ = {isa = PBXBuildFile; fileRef = 599F25181D8BC9A1002871D6 /* Node.swift */; };
		599F25441D8BC9A1002871D6 /* TextNode.swift in Sources */ = {isa = PBXBuildFile; fileRef = 599F25191D8BC9A1002871D6 /* TextNode.swift */; };
		599F25451D8BC9A1002871D6 /* Libxml2.swift in Sources */ = {isa = PBXBuildFile; fileRef = 599F251A1D8BC9A1002871D6 /* Libxml2.swift */; };
		599F25471D8BC9A1002871D6 /* HTMLConstants.swift in Sources */ = {isa = PBXBuildFile; fileRef = 599F25201D8BC9A1002871D6 /* HTMLConstants.swift */; };
		599F25481D8BC9A1002871D6 /* Metrics.swift in Sources */ = {isa = PBXBuildFile; fileRef = 599F25211D8BC9A1002871D6 /* Metrics.swift */; };
		599F254A1D8BC9A1002871D6 /* NSAttributedString+Attachments.swift in Sources */ = {isa = PBXBuildFile; fileRef = 599F25251D8BC9A1002871D6 /* NSAttributedString+Attachments.swift */; };
		599F254B1D8BC9A1002871D6 /* String+RangeConversion.swift in Sources */ = {isa = PBXBuildFile; fileRef = 599F25261D8BC9A1002871D6 /* String+RangeConversion.swift */; };
		599F254C1D8BC9A1002871D6 /* UITextView+Helpers.swift in Sources */ = {isa = PBXBuildFile; fileRef = 599F25271D8BC9A1002871D6 /* UITextView+Helpers.swift */; };
		599F254D1D8BC9A1002871D6 /* FormatBar.swift in Sources */ = {isa = PBXBuildFile; fileRef = 599F252A1D8BC9A1002871D6 /* FormatBar.swift */; };
		599F254E1D8BC9A1002871D6 /* FormatBarDelegate.swift in Sources */ = {isa = PBXBuildFile; fileRef = 599F252B1D8BC9A1002871D6 /* FormatBarDelegate.swift */; };
		599F254F1D8BC9A1002871D6 /* FormatBarItem.swift in Sources */ = {isa = PBXBuildFile; fileRef = 599F252C1D8BC9A1002871D6 /* FormatBarItem.swift */; };
		599F25501D8BC9A1002871D6 /* FormattingIdentifier.swift in Sources */ = {isa = PBXBuildFile; fileRef = 599F252D1D8BC9A1002871D6 /* FormattingIdentifier.swift */; };
		599F25521D8BC9A1002871D6 /* TextAttachment.swift in Sources */ = {isa = PBXBuildFile; fileRef = 599F25301D8BC9A1002871D6 /* TextAttachment.swift */; };
		599F25531D8BC9A1002871D6 /* TextStorage.swift in Sources */ = {isa = PBXBuildFile; fileRef = 599F25311D8BC9A1002871D6 /* TextStorage.swift */; };
		599F25541D8BC9A1002871D6 /* TextView.swift in Sources */ = {isa = PBXBuildFile; fileRef = 599F25321D8BC9A1002871D6 /* TextView.swift */; };
		599F255C1D8BCDB4002871D6 /* Gridicons.framework in Frameworks */ = {isa = PBXBuildFile; fileRef = 599F255B1D8BCDB4002871D6 /* Gridicons.framework */; };
		599F25941D8BDCFC002871D6 /* TextStorageTests.swift in Sources */ = {isa = PBXBuildFile; fileRef = 599F25921D8BDCFC002871D6 /* TextStorageTests.swift */; };
		599F25951D8BDCFC002871D6 /* AztecVisualEditorTests.swift in Sources */ = {isa = PBXBuildFile; fileRef = 599F25931D8BDCFC002871D6 /* AztecVisualEditorTests.swift */; };
		59FEA06F1D8BDFA700D138DF /* OutHTMLConverterTests.swift in Sources */ = {isa = PBXBuildFile; fileRef = 59FEA05F1D8BDFA700D138DF /* OutHTMLConverterTests.swift */; };
		59FEA0741D8BDFA700D138DF /* ElementNodeTests.swift in Sources */ = {isa = PBXBuildFile; fileRef = 59FEA0651D8BDFA700D138DF /* ElementNodeTests.swift */; };
		59FEA0751D8BDFA700D138DF /* NodeTests.swift in Sources */ = {isa = PBXBuildFile; fileRef = 59FEA0661D8BDFA700D138DF /* NodeTests.swift */; };
		59FEA0781D8BDFA700D138DF /* HTMLToAttributedStringTests.swift in Sources */ = {isa = PBXBuildFile; fileRef = 59FEA06A1D8BDFA700D138DF /* HTMLToAttributedStringTests.swift */; };
		59FEA07A1D8BDFA700D138DF /* InHTMLConverterTests.swift in Sources */ = {isa = PBXBuildFile; fileRef = 59FEA06C1D8BDFA700D138DF /* InHTMLConverterTests.swift */; };
		B580A1EA1E2142EC00C393C6 /* StringConstants.swift in Sources */ = {isa = PBXBuildFile; fileRef = B580A1E91E2142EC00C393C6 /* StringConstants.swift */; };
		B59C9F9F1DF74BB80073B1D6 /* UIFont+Traits.swift in Sources */ = {isa = PBXBuildFile; fileRef = B59C9F9E1DF74BB80073B1D6 /* UIFont+Traits.swift */; };
		B5B86D371DA3EC250083DB3F /* NSRange+Helpers.swift in Sources */ = {isa = PBXBuildFile; fileRef = F18733C41DA096EE005AEB80 /* NSRange+Helpers.swift */; };
		B5B86D3C1DA41A550083DB3F /* TextListFormatter.swift in Sources */ = {isa = PBXBuildFile; fileRef = B5B86D3B1DA41A550083DB3F /* TextListFormatter.swift */; };
		B5B96DAB1E01B2F300791315 /* UIPasteboard+Helpers.swift in Sources */ = {isa = PBXBuildFile; fileRef = B5B96DAA1E01B2F300791315 /* UIPasteboard+Helpers.swift */; };
		B5BC4FEE1DA2C17800614582 /* NSAttributedString+Lists.swift in Sources */ = {isa = PBXBuildFile; fileRef = B5BC4FED1DA2C17800614582 /* NSAttributedString+Lists.swift */; };
		B5BC4FF21DA2D17000614582 /* NSAttributedStringListsTests.swift in Sources */ = {isa = PBXBuildFile; fileRef = B5BC4FF11DA2D17000614582 /* NSAttributedStringListsTests.swift */; };
		B5BC4FF61DA2D76600614582 /* TextList.swift in Sources */ = {isa = PBXBuildFile; fileRef = B5BC4FF51DA2D76600614582 /* TextList.swift */; };
		B5E607331DA56EC700C8A389 /* TextListFormatterTests.swift in Sources */ = {isa = PBXBuildFile; fileRef = B5E607321DA56EC700C8A389 /* TextListFormatterTests.swift */; };
		E109B51C1DC33F2C0099605E /* LayoutManager.swift in Sources */ = {isa = PBXBuildFile; fileRef = E109B51B1DC33F2C0099605E /* LayoutManager.swift */; };
		E11B77601DBA14B40024E455 /* BlockquoteFormatterTests.swift in Sources */ = {isa = PBXBuildFile; fileRef = E11B775F1DBA14B40024E455 /* BlockquoteFormatterTests.swift */; };
		E11B77641DBA6ADC0024E455 /* AttributeFormatter.swift in Sources */ = {isa = PBXBuildFile; fileRef = E11B77631DBA6ADC0024E455 /* AttributeFormatter.swift */; };
		E1C163A51DB6056B00E66A83 /* BlockquoteFormatter.swift in Sources */ = {isa = PBXBuildFile; fileRef = E1C163A41DB6056B00E66A83 /* BlockquoteFormatter.swift */; };
		F11904A51D9D857500BFF9A1 /* TextNodeTests.swift in Sources */ = {isa = PBXBuildFile; fileRef = F11904A41D9D857500BFF9A1 /* TextNodeTests.swift */; };
		F1288BAF1DD0B1EF00E67ABC /* HTMLNodeToNSAttributedString.swift in Sources */ = {isa = PBXBuildFile; fileRef = F1288BAD1DD0B1EF00E67ABC /* HTMLNodeToNSAttributedString.swift */; };
		F1288BB01DD0B1EF00E67ABC /* HTMLToAttributedString.swift in Sources */ = {isa = PBXBuildFile; fileRef = F1288BAE1DD0B1EF00E67ABC /* HTMLToAttributedString.swift */; };
		F15C9B881DD58D8B00833C39 /* ElementNodeDescriptor.swift in Sources */ = {isa = PBXBuildFile; fileRef = F15C9B871DD58D8B00833C39 /* ElementNodeDescriptor.swift */; };
		F15F61C91E0323EC00CD6DD8 /* EditContext.swift in Sources */ = {isa = PBXBuildFile; fileRef = F15F61C81E0323EC00CD6DD8 /* EditContext.swift */; };
		F18733C81DA09737005AEB80 /* NSRangeComparisonTests.swift in Sources */ = {isa = PBXBuildFile; fileRef = F18733C71DA09737005AEB80 /* NSRangeComparisonTests.swift */; };
		F1A218151E02D5B3000AF5EB /* UndoManager.swift in Sources */ = {isa = PBXBuildFile; fileRef = F1A218141E02D5B3000AF5EB /* UndoManager.swift */; };
		F1CF272A1DBA8CDB0001C61D /* DOMString.swift in Sources */ = {isa = PBXBuildFile; fileRef = F1CF27291DBA8CDB0001C61D /* DOMString.swift */; };
		F1E47FB91D9BFBD3006B46E2 /* LeafNode.swift in Sources */ = {isa = PBXBuildFile; fileRef = F1E47FB81D9BFBD3006B46E2 /* LeafNode.swift */; };
<<<<<<< HEAD
		FF7C89AA1E3A3352000472A8 /* StandardAttributeFormatter.swift in Sources */ = {isa = PBXBuildFile; fileRef = FF7C89A91E3A3352000472A8 /* StandardAttributeFormatter.swift */; };
=======
		FF7C89A81E3A2B7C000472A8 /* Blockquote.swift in Sources */ = {isa = PBXBuildFile; fileRef = FF7C89A71E3A2B7C000472A8 /* Blockquote.swift */; };
>>>>>>> 0126be91
		FFA61E891DF18F3D00B71BF6 /* ParagraphStyle.swift in Sources */ = {isa = PBXBuildFile; fileRef = FFA61E881DF18F3D00B71BF6 /* ParagraphStyle.swift */; };
		FFA61EC21DF6C1C900B71BF6 /* NSAttributedString+Archive.swift in Sources */ = {isa = PBXBuildFile; fileRef = FFA61EC11DF6C1C900B71BF6 /* NSAttributedString+Archive.swift */; };
		FFD0FEB71DAE59A700430586 /* NSLayoutManager+Attachments.swift in Sources */ = {isa = PBXBuildFile; fileRef = FFD0FEB61DAE59A700430586 /* NSLayoutManager+Attachments.swift */; };
		FFD436961E300EF800A0E26F /* FontFormatter.swift in Sources */ = {isa = PBXBuildFile; fileRef = FFD436951E300EF700A0E26F /* FontFormatter.swift */; };
		FFD436981E3180A500A0E26F /* FontFormatterTests.swift in Sources */ = {isa = PBXBuildFile; fileRef = FFD436971E3180A500A0E26F /* FontFormatterTests.swift */; };
		FFF585CF1DB6398E00299B93 /* StandardElementType.swift in Sources */ = {isa = PBXBuildFile; fileRef = FFF585CE1DB6398E00299B93 /* StandardElementType.swift */; };
/* End PBXBuildFile section */

/* Begin PBXContainerItemProxy section */
		5951CB991D8BC93600E1866F /* PBXContainerItemProxy */ = {
			isa = PBXContainerItemProxy;
			containerPortal = 5951CB851D8BC93600E1866F /* Project object */;
			proxyType = 1;
			remoteGlobalIDString = 5951CB8D1D8BC93600E1866F;
			remoteInfo = Aztec;
		};
/* End PBXContainerItemProxy section */

/* Begin PBXCopyFilesBuildPhase section */
		594C9D6E1D8BE61300D74542 /* CopyFiles */ = {
			isa = PBXCopyFilesBuildPhase;
			buildActionMask = 2147483647;
			dstPath = "";
			dstSubfolderSpec = 10;
			files = (
				594C9D701D8BE62500D74542 /* Gridicons.framework in CopyFiles */,
				594C9D6F1D8BE61F00D74542 /* Aztec.framework in CopyFiles */,
			);
			runOnlyForDeploymentPostprocessing = 0;
		};
/* End PBXCopyFilesBuildPhase section */

/* Begin PBXFileReference section */
		5951CB8E1D8BC93600E1866F /* Aztec.framework */ = {isa = PBXFileReference; explicitFileType = wrapper.framework; includeInIndex = 0; path = Aztec.framework; sourceTree = BUILT_PRODUCTS_DIR; };
		5951CB921D8BC93600E1866F /* Info.plist */ = {isa = PBXFileReference; lastKnownFileType = text.plist.xml; path = Info.plist; sourceTree = "<group>"; };
		5951CB971D8BC93600E1866F /* AztecTests.xctest */ = {isa = PBXFileReference; explicitFileType = wrapper.cfbundle; includeInIndex = 0; path = AztecTests.xctest; sourceTree = BUILT_PRODUCTS_DIR; };
		5951CB9E1D8BC93600E1866F /* Info.plist */ = {isa = PBXFileReference; lastKnownFileType = text.plist.xml; path = Info.plist; sourceTree = "<group>"; };
		599F25041D8BC9A1002871D6 /* ArrayConverter.swift */ = {isa = PBXFileReference; fileEncoding = 4; lastKnownFileType = sourcecode.swift; path = ArrayConverter.swift; sourceTree = "<group>"; };
		599F25051D8BC9A1002871D6 /* CLinkedListToArrayConverter.swift */ = {isa = PBXFileReference; fileEncoding = 4; lastKnownFileType = sourcecode.swift; path = CLinkedListToArrayConverter.swift; sourceTree = "<group>"; };
		599F25061D8BC9A1002871D6 /* Converter.swift */ = {isa = PBXFileReference; fileEncoding = 4; lastKnownFileType = sourcecode.swift; path = Converter.swift; sourceTree = "<group>"; };
		599F250A1D8BC9A1002871D6 /* InAttributeConverter.swift */ = {isa = PBXFileReference; fileEncoding = 4; lastKnownFileType = sourcecode.swift; path = InAttributeConverter.swift; sourceTree = "<group>"; };
		599F250B1D8BC9A1002871D6 /* InAttributesConverter.swift */ = {isa = PBXFileReference; fileEncoding = 4; lastKnownFileType = sourcecode.swift; path = InAttributesConverter.swift; sourceTree = "<group>"; };
		599F250C1D8BC9A1002871D6 /* InHTMLConverter.swift */ = {isa = PBXFileReference; fileEncoding = 4; lastKnownFileType = sourcecode.swift; path = InHTMLConverter.swift; sourceTree = "<group>"; };
		599F250D1D8BC9A1002871D6 /* InNodeConverter.swift */ = {isa = PBXFileReference; fileEncoding = 4; lastKnownFileType = sourcecode.swift; path = InNodeConverter.swift; sourceTree = "<group>"; };
		599F250E1D8BC9A1002871D6 /* InNodesConverter.swift */ = {isa = PBXFileReference; fileEncoding = 4; lastKnownFileType = sourcecode.swift; path = InNodesConverter.swift; sourceTree = "<group>"; };
		599F25101D8BC9A1002871D6 /* OutHTMLAttributeConverter.swift */ = {isa = PBXFileReference; fileEncoding = 4; lastKnownFileType = sourcecode.swift; path = OutHTMLAttributeConverter.swift; sourceTree = "<group>"; };
		599F25111D8BC9A1002871D6 /* OutHTMLConverter.swift */ = {isa = PBXFileReference; fileEncoding = 4; lastKnownFileType = sourcecode.swift; path = OutHTMLConverter.swift; sourceTree = "<group>"; };
		599F25121D8BC9A1002871D6 /* OutHTMLNodeConverter.swift */ = {isa = PBXFileReference; fileEncoding = 4; lastKnownFileType = sourcecode.swift; path = OutHTMLNodeConverter.swift; sourceTree = "<group>"; };
		599F25141D8BC9A1002871D6 /* Attribute.swift */ = {isa = PBXFileReference; fileEncoding = 4; lastKnownFileType = sourcecode.swift; path = Attribute.swift; sourceTree = "<group>"; };
		599F25151D8BC9A1002871D6 /* CommentNode.swift */ = {isa = PBXFileReference; fileEncoding = 4; lastKnownFileType = sourcecode.swift; path = CommentNode.swift; sourceTree = "<group>"; };
		599F25161D8BC9A1002871D6 /* EditableNode.swift */ = {isa = PBXFileReference; fileEncoding = 4; lastKnownFileType = sourcecode.swift; path = EditableNode.swift; sourceTree = "<group>"; };
		599F25171D8BC9A1002871D6 /* ElementNode.swift */ = {isa = PBXFileReference; fileEncoding = 4; lastKnownFileType = sourcecode.swift; path = ElementNode.swift; sourceTree = "<group>"; };
		599F25181D8BC9A1002871D6 /* Node.swift */ = {isa = PBXFileReference; fileEncoding = 4; lastKnownFileType = sourcecode.swift; path = Node.swift; sourceTree = "<group>"; };
		599F25191D8BC9A1002871D6 /* TextNode.swift */ = {isa = PBXFileReference; fileEncoding = 4; lastKnownFileType = sourcecode.swift; path = TextNode.swift; sourceTree = "<group>"; };
		599F251A1D8BC9A1002871D6 /* Libxml2.swift */ = {isa = PBXFileReference; fileEncoding = 4; lastKnownFileType = sourcecode.swift; path = Libxml2.swift; sourceTree = "<group>"; };
		599F25201D8BC9A1002871D6 /* HTMLConstants.swift */ = {isa = PBXFileReference; fileEncoding = 4; lastKnownFileType = sourcecode.swift; path = HTMLConstants.swift; sourceTree = "<group>"; };
		599F25211D8BC9A1002871D6 /* Metrics.swift */ = {isa = PBXFileReference; fileEncoding = 4; lastKnownFileType = sourcecode.swift; path = Metrics.swift; sourceTree = "<group>"; };
		599F25251D8BC9A1002871D6 /* NSAttributedString+Attachments.swift */ = {isa = PBXFileReference; fileEncoding = 4; lastKnownFileType = sourcecode.swift; path = "NSAttributedString+Attachments.swift"; sourceTree = "<group>"; };
		599F25261D8BC9A1002871D6 /* String+RangeConversion.swift */ = {isa = PBXFileReference; fileEncoding = 4; lastKnownFileType = sourcecode.swift; path = "String+RangeConversion.swift"; sourceTree = "<group>"; };
		599F25271D8BC9A1002871D6 /* UITextView+Helpers.swift */ = {isa = PBXFileReference; fileEncoding = 4; lastKnownFileType = sourcecode.swift; path = "UITextView+Helpers.swift"; sourceTree = "<group>"; };
		599F252A1D8BC9A1002871D6 /* FormatBar.swift */ = {isa = PBXFileReference; fileEncoding = 4; lastKnownFileType = sourcecode.swift; path = FormatBar.swift; sourceTree = "<group>"; };
		599F252B1D8BC9A1002871D6 /* FormatBarDelegate.swift */ = {isa = PBXFileReference; fileEncoding = 4; lastKnownFileType = sourcecode.swift; path = FormatBarDelegate.swift; sourceTree = "<group>"; };
		599F252C1D8BC9A1002871D6 /* FormatBarItem.swift */ = {isa = PBXFileReference; fileEncoding = 4; lastKnownFileType = sourcecode.swift; path = FormatBarItem.swift; sourceTree = "<group>"; };
		599F252D1D8BC9A1002871D6 /* FormattingIdentifier.swift */ = {isa = PBXFileReference; fileEncoding = 4; lastKnownFileType = sourcecode.swift; path = FormattingIdentifier.swift; sourceTree = "<group>"; };
		599F25301D8BC9A1002871D6 /* TextAttachment.swift */ = {isa = PBXFileReference; fileEncoding = 4; lastKnownFileType = sourcecode.swift; path = TextAttachment.swift; sourceTree = "<group>"; };
		599F25311D8BC9A1002871D6 /* TextStorage.swift */ = {isa = PBXFileReference; fileEncoding = 4; lastKnownFileType = sourcecode.swift; path = TextStorage.swift; sourceTree = "<group>"; };
		599F25321D8BC9A1002871D6 /* TextView.swift */ = {isa = PBXFileReference; fileEncoding = 4; lastKnownFileType = sourcecode.swift; path = TextView.swift; sourceTree = "<group>"; };
		599F25571D8BCA01002871D6 /* libxml2-umbrella.h */ = {isa = PBXFileReference; fileEncoding = 4; lastKnownFileType = sourcecode.c.h; path = "libxml2-umbrella.h"; sourceTree = "<group>"; };
		599F25581D8BCA01002871D6 /* module.modulemap */ = {isa = PBXFileReference; fileEncoding = 4; lastKnownFileType = "sourcecode.module-map"; path = module.modulemap; sourceTree = "<group>"; };
		599F255B1D8BCDB4002871D6 /* Gridicons.framework */ = {isa = PBXFileReference; lastKnownFileType = wrapper.framework; name = Gridicons.framework; path = Example/Carthage/Build/iOS/Gridicons.framework; sourceTree = "<group>"; };
		599F258F1D8BDCA9002871D6 /* EditingLogic.rtf */ = {isa = PBXFileReference; fileEncoding = 4; lastKnownFileType = text.rtf; name = EditingLogic.rtf; path = ../Documentation/EditingLogic.rtf; sourceTree = "<group>"; };
		599F25901D8BDCA9002871D6 /* UnsupportedTags.rtf */ = {isa = PBXFileReference; fileEncoding = 4; lastKnownFileType = text.rtf; name = UnsupportedTags.rtf; path = ../Documentation/UnsupportedTags.rtf; sourceTree = "<group>"; };
		599F25921D8BDCFC002871D6 /* TextStorageTests.swift */ = {isa = PBXFileReference; fileEncoding = 4; lastKnownFileType = sourcecode.swift; path = TextStorageTests.swift; sourceTree = "<group>"; };
		599F25931D8BDCFC002871D6 /* AztecVisualEditorTests.swift */ = {isa = PBXFileReference; fileEncoding = 4; lastKnownFileType = sourcecode.swift; path = AztecVisualEditorTests.swift; sourceTree = "<group>"; };
		59FEA05E1D8BDFA700D138DF /* OutAttributeConverterTests.swift */ = {isa = PBXFileReference; fileEncoding = 4; lastKnownFileType = sourcecode.swift; path = OutAttributeConverterTests.swift; sourceTree = "<group>"; };
		59FEA05F1D8BDFA700D138DF /* OutHTMLConverterTests.swift */ = {isa = PBXFileReference; fileEncoding = 4; lastKnownFileType = sourcecode.swift; path = OutHTMLConverterTests.swift; sourceTree = "<group>"; };
		59FEA0601D8BDFA700D138DF /* OutNodeConverterTests.swift */ = {isa = PBXFileReference; fileEncoding = 4; lastKnownFileType = sourcecode.swift; path = OutNodeConverterTests.swift; sourceTree = "<group>"; };
		59FEA0651D8BDFA700D138DF /* ElementNodeTests.swift */ = {isa = PBXFileReference; fileEncoding = 4; lastKnownFileType = sourcecode.swift; path = ElementNodeTests.swift; sourceTree = "<group>"; };
		59FEA0661D8BDFA700D138DF /* NodeTests.swift */ = {isa = PBXFileReference; fileEncoding = 4; lastKnownFileType = sourcecode.swift; path = NodeTests.swift; sourceTree = "<group>"; };
		59FEA06A1D8BDFA700D138DF /* HTMLToAttributedStringTests.swift */ = {isa = PBXFileReference; fileEncoding = 4; lastKnownFileType = sourcecode.swift; path = HTMLToAttributedStringTests.swift; sourceTree = "<group>"; };
		59FEA06B1D8BDFA700D138DF /* InAttributeConverterTests.swift */ = {isa = PBXFileReference; fileEncoding = 4; lastKnownFileType = sourcecode.swift; path = InAttributeConverterTests.swift; sourceTree = "<group>"; };
		59FEA06C1D8BDFA700D138DF /* InHTMLConverterTests.swift */ = {isa = PBXFileReference; fileEncoding = 4; lastKnownFileType = sourcecode.swift; path = InHTMLConverterTests.swift; sourceTree = "<group>"; };
		59FEA06D1D8BDFA700D138DF /* InNodeConverterTests.swift */ = {isa = PBXFileReference; fileEncoding = 4; lastKnownFileType = sourcecode.swift; path = InNodeConverterTests.swift; sourceTree = "<group>"; };
		B580A1E91E2142EC00C393C6 /* StringConstants.swift */ = {isa = PBXFileReference; fileEncoding = 4; lastKnownFileType = sourcecode.swift; path = StringConstants.swift; sourceTree = "<group>"; };
		B59C9F9E1DF74BB80073B1D6 /* UIFont+Traits.swift */ = {isa = PBXFileReference; fileEncoding = 4; lastKnownFileType = sourcecode.swift; path = "UIFont+Traits.swift"; sourceTree = "<group>"; };
		B5B86D3B1DA41A550083DB3F /* TextListFormatter.swift */ = {isa = PBXFileReference; fileEncoding = 4; lastKnownFileType = sourcecode.swift; path = TextListFormatter.swift; sourceTree = "<group>"; };
		B5B96DAA1E01B2F300791315 /* UIPasteboard+Helpers.swift */ = {isa = PBXFileReference; fileEncoding = 4; lastKnownFileType = sourcecode.swift; path = "UIPasteboard+Helpers.swift"; sourceTree = "<group>"; };
		B5BC4FED1DA2C17800614582 /* NSAttributedString+Lists.swift */ = {isa = PBXFileReference; fileEncoding = 4; lastKnownFileType = sourcecode.swift; path = "NSAttributedString+Lists.swift"; sourceTree = "<group>"; };
		B5BC4FF11DA2D17000614582 /* NSAttributedStringListsTests.swift */ = {isa = PBXFileReference; fileEncoding = 4; lastKnownFileType = sourcecode.swift; name = NSAttributedStringListsTests.swift; path = Extensions/NSAttributedStringListsTests.swift; sourceTree = "<group>"; };
		B5BC4FF51DA2D76600614582 /* TextList.swift */ = {isa = PBXFileReference; fileEncoding = 4; lastKnownFileType = sourcecode.swift; path = TextList.swift; sourceTree = "<group>"; };
		B5E607321DA56EC700C8A389 /* TextListFormatterTests.swift */ = {isa = PBXFileReference; fileEncoding = 4; lastKnownFileType = sourcecode.swift; path = TextListFormatterTests.swift; sourceTree = "<group>"; };
		E109B51B1DC33F2C0099605E /* LayoutManager.swift */ = {isa = PBXFileReference; fileEncoding = 4; lastKnownFileType = sourcecode.swift; path = LayoutManager.swift; sourceTree = "<group>"; };
		E11B775F1DBA14B40024E455 /* BlockquoteFormatterTests.swift */ = {isa = PBXFileReference; fileEncoding = 4; lastKnownFileType = sourcecode.swift; path = BlockquoteFormatterTests.swift; sourceTree = "<group>"; };
		E11B77631DBA6ADC0024E455 /* AttributeFormatter.swift */ = {isa = PBXFileReference; fileEncoding = 4; lastKnownFileType = sourcecode.swift; path = AttributeFormatter.swift; sourceTree = "<group>"; };
		E1C163A41DB6056B00E66A83 /* BlockquoteFormatter.swift */ = {isa = PBXFileReference; fileEncoding = 4; lastKnownFileType = sourcecode.swift; path = BlockquoteFormatter.swift; sourceTree = "<group>"; };
		F11904A41D9D857500BFF9A1 /* TextNodeTests.swift */ = {isa = PBXFileReference; fileEncoding = 4; lastKnownFileType = sourcecode.swift; path = TextNodeTests.swift; sourceTree = "<group>"; };
		F1288BAD1DD0B1EF00E67ABC /* HTMLNodeToNSAttributedString.swift */ = {isa = PBXFileReference; fileEncoding = 4; lastKnownFileType = sourcecode.swift; path = HTMLNodeToNSAttributedString.swift; sourceTree = "<group>"; };
		F1288BAE1DD0B1EF00E67ABC /* HTMLToAttributedString.swift */ = {isa = PBXFileReference; fileEncoding = 4; lastKnownFileType = sourcecode.swift; path = HTMLToAttributedString.swift; sourceTree = "<group>"; };
		F15C9B871DD58D8B00833C39 /* ElementNodeDescriptor.swift */ = {isa = PBXFileReference; fileEncoding = 4; lastKnownFileType = sourcecode.swift; name = ElementNodeDescriptor.swift; path = Descriptors/ElementNodeDescriptor.swift; sourceTree = "<group>"; };
		F15F61C81E0323EC00CD6DD8 /* EditContext.swift */ = {isa = PBXFileReference; fileEncoding = 4; lastKnownFileType = sourcecode.swift; path = EditContext.swift; sourceTree = "<group>"; };
		F18733C41DA096EE005AEB80 /* NSRange+Helpers.swift */ = {isa = PBXFileReference; fileEncoding = 4; lastKnownFileType = sourcecode.swift; path = "NSRange+Helpers.swift"; sourceTree = "<group>"; };
		F18733C71DA09737005AEB80 /* NSRangeComparisonTests.swift */ = {isa = PBXFileReference; fileEncoding = 4; lastKnownFileType = sourcecode.swift; name = NSRangeComparisonTests.swift; path = Extensions/NSRangeComparisonTests.swift; sourceTree = "<group>"; };
		F1A218141E02D5B3000AF5EB /* UndoManager.swift */ = {isa = PBXFileReference; fileEncoding = 4; lastKnownFileType = sourcecode.swift; path = UndoManager.swift; sourceTree = "<group>"; };
		F1CF27291DBA8CDB0001C61D /* DOMString.swift */ = {isa = PBXFileReference; fileEncoding = 4; lastKnownFileType = sourcecode.swift; path = DOMString.swift; sourceTree = "<group>"; };
		F1E47FB81D9BFBD3006B46E2 /* LeafNode.swift */ = {isa = PBXFileReference; fileEncoding = 4; lastKnownFileType = sourcecode.swift; path = LeafNode.swift; sourceTree = "<group>"; };
		FF5B98E21DC29D0C00571CA4 /* README.md */ = {isa = PBXFileReference; fileEncoding = 4; lastKnownFileType = net.daringfireball.markdown; path = README.md; sourceTree = SOURCE_ROOT; };
		FF5B98E41DC355B400571CA4 /* LICENSE */ = {isa = PBXFileReference; fileEncoding = 4; lastKnownFileType = text; path = LICENSE; sourceTree = SOURCE_ROOT; };
<<<<<<< HEAD
		FF7C89A91E3A3352000472A8 /* StandardAttributeFormatter.swift */ = {isa = PBXFileReference; fileEncoding = 4; lastKnownFileType = sourcecode.swift; path = StandardAttributeFormatter.swift; sourceTree = "<group>"; };
=======
		FF7C89A71E3A2B7C000472A8 /* Blockquote.swift */ = {isa = PBXFileReference; fileEncoding = 4; lastKnownFileType = sourcecode.swift; path = Blockquote.swift; sourceTree = "<group>"; };
>>>>>>> 0126be91
		FFA61E881DF18F3D00B71BF6 /* ParagraphStyle.swift */ = {isa = PBXFileReference; fileEncoding = 4; lastKnownFileType = sourcecode.swift; path = ParagraphStyle.swift; sourceTree = "<group>"; };
		FFA61EC11DF6C1C900B71BF6 /* NSAttributedString+Archive.swift */ = {isa = PBXFileReference; fileEncoding = 4; lastKnownFileType = sourcecode.swift; path = "NSAttributedString+Archive.swift"; sourceTree = "<group>"; };
		FFD0FEB61DAE59A700430586 /* NSLayoutManager+Attachments.swift */ = {isa = PBXFileReference; fileEncoding = 4; lastKnownFileType = sourcecode.swift; path = "NSLayoutManager+Attachments.swift"; sourceTree = "<group>"; };
		FFD436951E300EF700A0E26F /* FontFormatter.swift */ = {isa = PBXFileReference; fileEncoding = 4; lastKnownFileType = sourcecode.swift; path = FontFormatter.swift; sourceTree = "<group>"; };
		FFD436971E3180A500A0E26F /* FontFormatterTests.swift */ = {isa = PBXFileReference; fileEncoding = 4; lastKnownFileType = sourcecode.swift; path = FontFormatterTests.swift; sourceTree = "<group>"; };
		FFF585CE1DB6398E00299B93 /* StandardElementType.swift */ = {isa = PBXFileReference; fileEncoding = 4; lastKnownFileType = sourcecode.swift; path = StandardElementType.swift; sourceTree = "<group>"; };
/* End PBXFileReference section */

/* Begin PBXFrameworksBuildPhase section */
		5951CB8A1D8BC93600E1866F /* Frameworks */ = {
			isa = PBXFrameworksBuildPhase;
			buildActionMask = 2147483647;
			files = (
				599F255C1D8BCDB4002871D6 /* Gridicons.framework in Frameworks */,
			);
			runOnlyForDeploymentPostprocessing = 0;
		};
		5951CB941D8BC93600E1866F /* Frameworks */ = {
			isa = PBXFrameworksBuildPhase;
			buildActionMask = 2147483647;
			files = (
				5951CB981D8BC93600E1866F /* Aztec.framework in Frameworks */,
				594C9D6D1D8BE57600D74542 /* Gridicons.framework in Frameworks */,
			);
			runOnlyForDeploymentPostprocessing = 0;
		};
/* End PBXFrameworksBuildPhase section */

/* Begin PBXGroup section */
		5951CB841D8BC93600E1866F = {
			isa = PBXGroup;
			children = (
				FF5B98E41DC355B400571CA4 /* LICENSE */,
				FF5B98E21DC29D0C00571CA4 /* README.md */,
				5951CB901D8BC93600E1866F /* Aztec */,
				5951CB9B1D8BC93600E1866F /* AztecTests */,
				599F255A1D8BCD97002871D6 /* Frameworks */,
				5951CB8F1D8BC93600E1866F /* Products */,
			);
			sourceTree = "<group>";
		};
		5951CB8F1D8BC93600E1866F /* Products */ = {
			isa = PBXGroup;
			children = (
				5951CB8E1D8BC93600E1866F /* Aztec.framework */,
				5951CB971D8BC93600E1866F /* AztecTests.xctest */,
			);
			name = Products;
			sourceTree = "<group>";
		};
		5951CB901D8BC93600E1866F /* Aztec */ = {
			isa = PBXGroup;
			children = (
				5951CB921D8BC93600E1866F /* Info.plist */,
				599F25001D8BC9A1002871D6 /* Classes */,
				599F25911D8BDCA9002871D6 /* Documentation */,
				599F25551D8BCA01002871D6 /* Modulemaps */,
			);
			path = Aztec;
			sourceTree = "<group>";
		};
		5951CB9B1D8BC93600E1866F /* AztecTests */ = {
			isa = PBXGroup;
			children = (
				5951CB9E1D8BC93600E1866F /* Info.plist */,
				599F25921D8BDCFC002871D6 /* TextStorageTests.swift */,
				599F25931D8BDCFC002871D6 /* AztecVisualEditorTests.swift */,
				59FEA05D1D8BDFA700D138DF /* Exporter */,
				F18733C61DA0970E005AEB80 /* Extensions */,
				B5E607311DA56EB000C8A389 /* Formatters */,
				59FEA0641D8BDFA700D138DF /* HTML */,
				59FEA0691D8BDFA700D138DF /* Importer */,
			);
			path = AztecTests;
			sourceTree = "<group>";
		};
		599F25001D8BC9A1002871D6 /* Classes */ = {
			isa = PBXGroup;
			children = (
				599F251F1D8BC9A1002871D6 /* Constants */,
				599F25031D8BC9A1002871D6 /* Converter */,
				F1288BAC1DD0B1EF00E67ABC /* Converters */,
				599F25241D8BC9A1002871D6 /* Extensions */,
				B5B86D3A1DA41A550083DB3F /* Formatters */,
				599F25281D8BC9A1002871D6 /* GUI */,
				599F25071D8BC9A1002871D6 /* Libxml2 */,
				599F252E1D8BC9A1002871D6 /* TextKit */,
			);
			name = Classes;
			path = Aztec/Classes;
			sourceTree = SOURCE_ROOT;
		};
		599F25031D8BC9A1002871D6 /* Converter */ = {
			isa = PBXGroup;
			children = (
				599F25041D8BC9A1002871D6 /* ArrayConverter.swift */,
				599F25051D8BC9A1002871D6 /* CLinkedListToArrayConverter.swift */,
				599F25061D8BC9A1002871D6 /* Converter.swift */,
			);
			path = Converter;
			sourceTree = "<group>";
		};
		599F25071D8BC9A1002871D6 /* Libxml2 */ = {
			isa = PBXGroup;
			children = (
				599F25081D8BC9A1002871D6 /* Converters */,
				F15C9B891DD58D8F00833C39 /* Descriptors */,
				599F25131D8BC9A1002871D6 /* DOM */,
				599F251A1D8BC9A1002871D6 /* Libxml2.swift */,
				F1CF27291DBA8CDB0001C61D /* DOMString.swift */,
				F15F61C81E0323EC00CD6DD8 /* EditContext.swift */,
			);
			path = Libxml2;
			sourceTree = "<group>";
		};
		599F25081D8BC9A1002871D6 /* Converters */ = {
			isa = PBXGroup;
			children = (
				599F25091D8BC9A1002871D6 /* In */,
				599F250F1D8BC9A1002871D6 /* Out */,
			);
			path = Converters;
			sourceTree = "<group>";
		};
		599F25091D8BC9A1002871D6 /* In */ = {
			isa = PBXGroup;
			children = (
				599F250A1D8BC9A1002871D6 /* InAttributeConverter.swift */,
				599F250B1D8BC9A1002871D6 /* InAttributesConverter.swift */,
				599F250C1D8BC9A1002871D6 /* InHTMLConverter.swift */,
				599F250D1D8BC9A1002871D6 /* InNodeConverter.swift */,
				599F250E1D8BC9A1002871D6 /* InNodesConverter.swift */,
			);
			path = In;
			sourceTree = "<group>";
		};
		599F250F1D8BC9A1002871D6 /* Out */ = {
			isa = PBXGroup;
			children = (
				599F25101D8BC9A1002871D6 /* OutHTMLAttributeConverter.swift */,
				599F25111D8BC9A1002871D6 /* OutHTMLConverter.swift */,
				599F25121D8BC9A1002871D6 /* OutHTMLNodeConverter.swift */,
			);
			path = Out;
			sourceTree = "<group>";
		};
		599F25131D8BC9A1002871D6 /* DOM */ = {
			isa = PBXGroup;
			children = (
				599F25141D8BC9A1002871D6 /* Attribute.swift */,
				599F25151D8BC9A1002871D6 /* CommentNode.swift */,
				599F25161D8BC9A1002871D6 /* EditableNode.swift */,
				599F25171D8BC9A1002871D6 /* ElementNode.swift */,
				F1E47FB81D9BFBD3006B46E2 /* LeafNode.swift */,
				599F25181D8BC9A1002871D6 /* Node.swift */,
				599F25191D8BC9A1002871D6 /* TextNode.swift */,
				FFF585CE1DB6398E00299B93 /* StandardElementType.swift */,
			);
			path = DOM;
			sourceTree = "<group>";
		};
		599F251F1D8BC9A1002871D6 /* Constants */ = {
			isa = PBXGroup;
			children = (
				599F25211D8BC9A1002871D6 /* Metrics.swift */,
				599F25201D8BC9A1002871D6 /* HTMLConstants.swift */,
				B580A1E91E2142EC00C393C6 /* StringConstants.swift */,
			);
			path = Constants;
			sourceTree = "<group>";
		};
		599F25241D8BC9A1002871D6 /* Extensions */ = {
			isa = PBXGroup;
			children = (
				599F25251D8BC9A1002871D6 /* NSAttributedString+Attachments.swift */,
				B5BC4FED1DA2C17800614582 /* NSAttributedString+Lists.swift */,
				FFA61EC11DF6C1C900B71BF6 /* NSAttributedString+Archive.swift */,
				F18733C41DA096EE005AEB80 /* NSRange+Helpers.swift */,
				599F25261D8BC9A1002871D6 /* String+RangeConversion.swift */,
				599F25271D8BC9A1002871D6 /* UITextView+Helpers.swift */,
				FFD0FEB61DAE59A700430586 /* NSLayoutManager+Attachments.swift */,
				B59C9F9E1DF74BB80073B1D6 /* UIFont+Traits.swift */,
				B5B96DAA1E01B2F300791315 /* UIPasteboard+Helpers.swift */,
				F1A218141E02D5B3000AF5EB /* UndoManager.swift */,
			);
			path = Extensions;
			sourceTree = "<group>";
		};
		599F25281D8BC9A1002871D6 /* GUI */ = {
			isa = PBXGroup;
			children = (
				599F25291D8BC9A1002871D6 /* FormatBar */,
			);
			path = GUI;
			sourceTree = "<group>";
		};
		599F25291D8BC9A1002871D6 /* FormatBar */ = {
			isa = PBXGroup;
			children = (
				599F252A1D8BC9A1002871D6 /* FormatBar.swift */,
				599F252B1D8BC9A1002871D6 /* FormatBarDelegate.swift */,
				599F252C1D8BC9A1002871D6 /* FormatBarItem.swift */,
				599F252D1D8BC9A1002871D6 /* FormattingIdentifier.swift */,
			);
			path = FormatBar;
			sourceTree = "<group>";
		};
		599F252E1D8BC9A1002871D6 /* TextKit */ = {
			isa = PBXGroup;
			children = (
				599F25301D8BC9A1002871D6 /* TextAttachment.swift */,
				B5BC4FF51DA2D76600614582 /* TextList.swift */,
				599F25311D8BC9A1002871D6 /* TextStorage.swift */,
				599F25321D8BC9A1002871D6 /* TextView.swift */,
				E109B51B1DC33F2C0099605E /* LayoutManager.swift */,
				FFA61E881DF18F3D00B71BF6 /* ParagraphStyle.swift */,
				FF7C89A71E3A2B7C000472A8 /* Blockquote.swift */,
			);
			path = TextKit;
			sourceTree = "<group>";
		};
		599F25551D8BCA01002871D6 /* Modulemaps */ = {
			isa = PBXGroup;
			children = (
				599F25561D8BCA01002871D6 /* libxml2 */,
			);
			path = Modulemaps;
			sourceTree = "<group>";
		};
		599F25561D8BCA01002871D6 /* libxml2 */ = {
			isa = PBXGroup;
			children = (
				599F25571D8BCA01002871D6 /* libxml2-umbrella.h */,
				599F25581D8BCA01002871D6 /* module.modulemap */,
			);
			path = libxml2;
			sourceTree = "<group>";
		};
		599F255A1D8BCD97002871D6 /* Frameworks */ = {
			isa = PBXGroup;
			children = (
				599F255B1D8BCDB4002871D6 /* Gridicons.framework */,
			);
			name = Frameworks;
			sourceTree = "<group>";
		};
		599F25911D8BDCA9002871D6 /* Documentation */ = {
			isa = PBXGroup;
			children = (
				599F258F1D8BDCA9002871D6 /* EditingLogic.rtf */,
				599F25901D8BDCA9002871D6 /* UnsupportedTags.rtf */,
			);
			path = Documentation;
			sourceTree = "<group>";
		};
		59FEA05D1D8BDFA700D138DF /* Exporter */ = {
			isa = PBXGroup;
			children = (
				59FEA05E1D8BDFA700D138DF /* OutAttributeConverterTests.swift */,
				59FEA05F1D8BDFA700D138DF /* OutHTMLConverterTests.swift */,
				59FEA0601D8BDFA700D138DF /* OutNodeConverterTests.swift */,
			);
			path = Exporter;
			sourceTree = "<group>";
		};
		59FEA0641D8BDFA700D138DF /* HTML */ = {
			isa = PBXGroup;
			children = (
				59FEA0651D8BDFA700D138DF /* ElementNodeTests.swift */,
				59FEA0661D8BDFA700D138DF /* NodeTests.swift */,
				F11904A41D9D857500BFF9A1 /* TextNodeTests.swift */,
			);
			path = HTML;
			sourceTree = "<group>";
		};
		59FEA0691D8BDFA700D138DF /* Importer */ = {
			isa = PBXGroup;
			children = (
				59FEA06A1D8BDFA700D138DF /* HTMLToAttributedStringTests.swift */,
				59FEA06B1D8BDFA700D138DF /* InAttributeConverterTests.swift */,
				59FEA06C1D8BDFA700D138DF /* InHTMLConverterTests.swift */,
				59FEA06D1D8BDFA700D138DF /* InNodeConverterTests.swift */,
			);
			path = Importer;
			sourceTree = "<group>";
		};
		B5B86D3A1DA41A550083DB3F /* Formatters */ = {
			isa = PBXGroup;
			children = (
				E1C163A41DB6056B00E66A83 /* BlockquoteFormatter.swift */,
				B5B86D3B1DA41A550083DB3F /* TextListFormatter.swift */,
				E11B77631DBA6ADC0024E455 /* AttributeFormatter.swift */,
				FFD436951E300EF700A0E26F /* FontFormatter.swift */,
				FF7C89A91E3A3352000472A8 /* StandardAttributeFormatter.swift */,
			);
			path = Formatters;
			sourceTree = "<group>";
		};
		B5E607311DA56EB000C8A389 /* Formatters */ = {
			isa = PBXGroup;
			children = (
				B5E607321DA56EC700C8A389 /* TextListFormatterTests.swift */,
				E11B775F1DBA14B40024E455 /* BlockquoteFormatterTests.swift */,
				FFD436971E3180A500A0E26F /* FontFormatterTests.swift */,
			);
			path = Formatters;
			sourceTree = "<group>";
		};
		F1288BAC1DD0B1EF00E67ABC /* Converters */ = {
			isa = PBXGroup;
			children = (
				F1288BAD1DD0B1EF00E67ABC /* HTMLNodeToNSAttributedString.swift */,
				F1288BAE1DD0B1EF00E67ABC /* HTMLToAttributedString.swift */,
			);
			path = Converters;
			sourceTree = "<group>";
		};
		F15C9B891DD58D8F00833C39 /* Descriptors */ = {
			isa = PBXGroup;
			children = (
				F15C9B871DD58D8B00833C39 /* ElementNodeDescriptor.swift */,
			);
			name = Descriptors;
			sourceTree = "<group>";
		};
		F18733C61DA0970E005AEB80 /* Extensions */ = {
			isa = PBXGroup;
			children = (
				F18733C71DA09737005AEB80 /* NSRangeComparisonTests.swift */,
				B5BC4FF11DA2D17000614582 /* NSAttributedStringListsTests.swift */,
			);
			name = Extensions;
			sourceTree = "<group>";
		};
/* End PBXGroup section */

/* Begin PBXHeadersBuildPhase section */
		5951CB8B1D8BC93600E1866F /* Headers */ = {
			isa = PBXHeadersBuildPhase;
			buildActionMask = 2147483647;
			files = (
			);
			runOnlyForDeploymentPostprocessing = 0;
		};
/* End PBXHeadersBuildPhase section */

/* Begin PBXNativeTarget section */
		5951CB8D1D8BC93600E1866F /* Aztec */ = {
			isa = PBXNativeTarget;
			buildConfigurationList = 5951CBA21D8BC93600E1866F /* Build configuration list for PBXNativeTarget "Aztec" */;
			buildPhases = (
				5951CB891D8BC93600E1866F /* Sources */,
				5951CB8A1D8BC93600E1866F /* Frameworks */,
				5951CB8B1D8BC93600E1866F /* Headers */,
				5951CB8C1D8BC93600E1866F /* Resources */,
			);
			buildRules = (
			);
			dependencies = (
			);
			name = Aztec;
			productName = Aztec;
			productReference = 5951CB8E1D8BC93600E1866F /* Aztec.framework */;
			productType = "com.apple.product-type.framework";
		};
		5951CB961D8BC93600E1866F /* AztecTests */ = {
			isa = PBXNativeTarget;
			buildConfigurationList = 5951CBA51D8BC93600E1866F /* Build configuration list for PBXNativeTarget "AztecTests" */;
			buildPhases = (
				5951CB931D8BC93600E1866F /* Sources */,
				5951CB941D8BC93600E1866F /* Frameworks */,
				5951CB951D8BC93600E1866F /* Resources */,
				594C9D6E1D8BE61300D74542 /* CopyFiles */,
			);
			buildRules = (
			);
			dependencies = (
				5951CB9A1D8BC93600E1866F /* PBXTargetDependency */,
			);
			name = AztecTests;
			productName = AztecTests;
			productReference = 5951CB971D8BC93600E1866F /* AztecTests.xctest */;
			productType = "com.apple.product-type.bundle.unit-test";
		};
/* End PBXNativeTarget section */

/* Begin PBXProject section */
		5951CB851D8BC93600E1866F /* Project object */ = {
			isa = PBXProject;
			attributes = {
				LastSwiftUpdateCheck = 0800;
				LastUpgradeCheck = 0800;
				ORGANIZATIONNAME = "Automattic Inc.";
				TargetAttributes = {
					5951CB8D1D8BC93600E1866F = {
						CreatedOnToolsVersion = 8.0;
						DevelopmentTeam = PZYM8XX95Q;
						LastSwiftMigration = 0810;
						ProvisioningStyle = Manual;
					};
					5951CB961D8BC93600E1866F = {
						CreatedOnToolsVersion = 8.0;
						LastSwiftMigration = 0820;
						ProvisioningStyle = Automatic;
					};
				};
			};
			buildConfigurationList = 5951CB881D8BC93600E1866F /* Build configuration list for PBXProject "Aztec" */;
			compatibilityVersion = "Xcode 3.2";
			developmentRegion = English;
			hasScannedForEncodings = 0;
			knownRegions = (
				en,
			);
			mainGroup = 5951CB841D8BC93600E1866F;
			productRefGroup = 5951CB8F1D8BC93600E1866F /* Products */;
			projectDirPath = "";
			projectRoot = "";
			targets = (
				5951CB8D1D8BC93600E1866F /* Aztec */,
				5951CB961D8BC93600E1866F /* AztecTests */,
			);
		};
/* End PBXProject section */

/* Begin PBXResourcesBuildPhase section */
		5951CB8C1D8BC93600E1866F /* Resources */ = {
			isa = PBXResourcesBuildPhase;
			buildActionMask = 2147483647;
			files = (
			);
			runOnlyForDeploymentPostprocessing = 0;
		};
		5951CB951D8BC93600E1866F /* Resources */ = {
			isa = PBXResourcesBuildPhase;
			buildActionMask = 2147483647;
			files = (
			);
			runOnlyForDeploymentPostprocessing = 0;
		};
/* End PBXResourcesBuildPhase section */

/* Begin PBXSourcesBuildPhase section */
		5951CB891D8BC93600E1866F /* Sources */ = {
			isa = PBXSourcesBuildPhase;
			buildActionMask = 2147483647;
			files = (
				599F25471D8BC9A1002871D6 /* HTMLConstants.swift in Sources */,
				599F25371D8BC9A1002871D6 /* InAttributeConverter.swift in Sources */,
				599F25531D8BC9A1002871D6 /* TextStorage.swift in Sources */,
				599F253C1D8BC9A1002871D6 /* OutHTMLAttributeConverter.swift in Sources */,
				599F254B1D8BC9A1002871D6 /* String+RangeConversion.swift in Sources */,
				599F25481D8BC9A1002871D6 /* Metrics.swift in Sources */,
				F1288BAF1DD0B1EF00E67ABC /* HTMLNodeToNSAttributedString.swift in Sources */,
				B59C9F9F1DF74BB80073B1D6 /* UIFont+Traits.swift in Sources */,
				599F253B1D8BC9A1002871D6 /* InNodesConverter.swift in Sources */,
				F1E47FB91D9BFBD3006B46E2 /* LeafNode.swift in Sources */,
				B5B86D3C1DA41A550083DB3F /* TextListFormatter.swift in Sources */,
				599F254F1D8BC9A1002871D6 /* FormatBarItem.swift in Sources */,
				599F254E1D8BC9A1002871D6 /* FormatBarDelegate.swift in Sources */,
				F15F61C91E0323EC00CD6DD8 /* EditContext.swift in Sources */,
				FF7C89AA1E3A3352000472A8 /* StandardAttributeFormatter.swift in Sources */,
				F1288BB01DD0B1EF00E67ABC /* HTMLToAttributedString.swift in Sources */,
				E11B77641DBA6ADC0024E455 /* AttributeFormatter.swift in Sources */,
				599F25351D8BC9A1002871D6 /* CLinkedListToArrayConverter.swift in Sources */,
				FFF585CF1DB6398E00299B93 /* StandardElementType.swift in Sources */,
				599F25521D8BC9A1002871D6 /* TextAttachment.swift in Sources */,
				FFD0FEB71DAE59A700430586 /* NSLayoutManager+Attachments.swift in Sources */,
				599F25541D8BC9A1002871D6 /* TextView.swift in Sources */,
				E1C163A51DB6056B00E66A83 /* BlockquoteFormatter.swift in Sources */,
				599F254A1D8BC9A1002871D6 /* NSAttributedString+Attachments.swift in Sources */,
				B5B96DAB1E01B2F300791315 /* UIPasteboard+Helpers.swift in Sources */,
				F15C9B881DD58D8B00833C39 /* ElementNodeDescriptor.swift in Sources */,
				FF7C89A81E3A2B7C000472A8 /* Blockquote.swift in Sources */,
				599F254C1D8BC9A1002871D6 /* UITextView+Helpers.swift in Sources */,
				FFA61E891DF18F3D00B71BF6 /* ParagraphStyle.swift in Sources */,
				FFD436961E300EF800A0E26F /* FontFormatter.swift in Sources */,
				599F25451D8BC9A1002871D6 /* Libxml2.swift in Sources */,
				B5BC4FF61DA2D76600614582 /* TextList.swift in Sources */,
				599F25391D8BC9A1002871D6 /* InHTMLConverter.swift in Sources */,
				599F25411D8BC9A1002871D6 /* EditableNode.swift in Sources */,
				B580A1EA1E2142EC00C393C6 /* StringConstants.swift in Sources */,
				F1A218151E02D5B3000AF5EB /* UndoManager.swift in Sources */,
				FFA61EC21DF6C1C900B71BF6 /* NSAttributedString+Archive.swift in Sources */,
				599F253E1D8BC9A1002871D6 /* OutHTMLNodeConverter.swift in Sources */,
				E109B51C1DC33F2C0099605E /* LayoutManager.swift in Sources */,
				B5BC4FEE1DA2C17800614582 /* NSAttributedString+Lists.swift in Sources */,
				599F253F1D8BC9A1002871D6 /* Attribute.swift in Sources */,
				599F25361D8BC9A1002871D6 /* Converter.swift in Sources */,
				599F253D1D8BC9A1002871D6 /* OutHTMLConverter.swift in Sources */,
				599F25381D8BC9A1002871D6 /* InAttributesConverter.swift in Sources */,
				599F254D1D8BC9A1002871D6 /* FormatBar.swift in Sources */,
				599F25431D8BC9A1002871D6 /* Node.swift in Sources */,
				599F25421D8BC9A1002871D6 /* ElementNode.swift in Sources */,
				599F253A1D8BC9A1002871D6 /* InNodeConverter.swift in Sources */,
				F1CF272A1DBA8CDB0001C61D /* DOMString.swift in Sources */,
				B5B86D371DA3EC250083DB3F /* NSRange+Helpers.swift in Sources */,
				599F25501D8BC9A1002871D6 /* FormattingIdentifier.swift in Sources */,
				599F25341D8BC9A1002871D6 /* ArrayConverter.swift in Sources */,
				599F25401D8BC9A1002871D6 /* CommentNode.swift in Sources */,
				599F25441D8BC9A1002871D6 /* TextNode.swift in Sources */,
			);
			runOnlyForDeploymentPostprocessing = 0;
		};
		5951CB931D8BC93600E1866F /* Sources */ = {
			isa = PBXSourcesBuildPhase;
			buildActionMask = 2147483647;
			files = (
				594C9D741D8BE6C700D74542 /* InNodeConverterTests.swift in Sources */,
				59FEA0751D8BDFA700D138DF /* NodeTests.swift in Sources */,
				59FEA0781D8BDFA700D138DF /* HTMLToAttributedStringTests.swift in Sources */,
				F18733C81DA09737005AEB80 /* NSRangeComparisonTests.swift in Sources */,
				B5E607331DA56EC700C8A389 /* TextListFormatterTests.swift in Sources */,
				594C9D731D8BE6C300D74542 /* InAttributeConverterTests.swift in Sources */,
				F11904A51D9D857500BFF9A1 /* TextNodeTests.swift in Sources */,
				59FEA07A1D8BDFA700D138DF /* InHTMLConverterTests.swift in Sources */,
				594C9D721D8BE6BC00D74542 /* OutNodeConverterTests.swift in Sources */,
				E11B77601DBA14B40024E455 /* BlockquoteFormatterTests.swift in Sources */,
				599F25951D8BDCFC002871D6 /* AztecVisualEditorTests.swift in Sources */,
				594C9D711D8BE6B800D74542 /* OutAttributeConverterTests.swift in Sources */,
				59FEA06F1D8BDFA700D138DF /* OutHTMLConverterTests.swift in Sources */,
				599F25941D8BDCFC002871D6 /* TextStorageTests.swift in Sources */,
				59FEA0741D8BDFA700D138DF /* ElementNodeTests.swift in Sources */,
				B5BC4FF21DA2D17000614582 /* NSAttributedStringListsTests.swift in Sources */,
				FFD436981E3180A500A0E26F /* FontFormatterTests.swift in Sources */,
			);
			runOnlyForDeploymentPostprocessing = 0;
		};
/* End PBXSourcesBuildPhase section */

/* Begin PBXTargetDependency section */
		5951CB9A1D8BC93600E1866F /* PBXTargetDependency */ = {
			isa = PBXTargetDependency;
			target = 5951CB8D1D8BC93600E1866F /* Aztec */;
			targetProxy = 5951CB991D8BC93600E1866F /* PBXContainerItemProxy */;
		};
/* End PBXTargetDependency section */

/* Begin XCBuildConfiguration section */
		5951CBA01D8BC93600E1866F /* Debug */ = {
			isa = XCBuildConfiguration;
			buildSettings = {
				ALWAYS_SEARCH_USER_PATHS = NO;
				CLANG_ANALYZER_NONNULL = YES;
				CLANG_CXX_LANGUAGE_STANDARD = "gnu++0x";
				CLANG_CXX_LIBRARY = "libc++";
				CLANG_ENABLE_MODULES = YES;
				CLANG_ENABLE_OBJC_ARC = YES;
				CLANG_WARN_BOOL_CONVERSION = YES;
				CLANG_WARN_CONSTANT_CONVERSION = YES;
				CLANG_WARN_DIRECT_OBJC_ISA_USAGE = YES_ERROR;
				CLANG_WARN_DOCUMENTATION_COMMENTS = YES;
				CLANG_WARN_EMPTY_BODY = YES;
				CLANG_WARN_ENUM_CONVERSION = YES;
				CLANG_WARN_INFINITE_RECURSION = YES;
				CLANG_WARN_INT_CONVERSION = YES;
				CLANG_WARN_OBJC_ROOT_CLASS = YES_ERROR;
				CLANG_WARN_SUSPICIOUS_MOVE = YES;
				CLANG_WARN_SUSPICIOUS_MOVES = YES;
				CLANG_WARN_UNREACHABLE_CODE = YES;
				CLANG_WARN__DUPLICATE_METHOD_MATCH = YES;
				"CODE_SIGN_IDENTITY[sdk=iphoneos*]" = "iPhone Developer";
				COPY_PHASE_STRIP = NO;
				CURRENT_PROJECT_VERSION = 1;
				ENABLE_STRICT_OBJC_MSGSEND = YES;
				ENABLE_TESTABILITY = YES;
				GCC_C_LANGUAGE_STANDARD = gnu99;
				GCC_DYNAMIC_NO_PIC = NO;
				GCC_NO_COMMON_BLOCKS = YES;
				GCC_OPTIMIZATION_LEVEL = 0;
				GCC_PREPROCESSOR_DEFINITIONS = (
					"DEBUG=1",
					"$(inherited)",
				);
				GCC_WARN_64_TO_32_BIT_CONVERSION = YES;
				GCC_WARN_ABOUT_RETURN_TYPE = YES_ERROR;
				GCC_WARN_UNDECLARED_SELECTOR = YES;
				GCC_WARN_UNINITIALIZED_AUTOS = YES_AGGRESSIVE;
				GCC_WARN_UNUSED_FUNCTION = YES;
				GCC_WARN_UNUSED_VARIABLE = YES;
				IPHONEOS_DEPLOYMENT_TARGET = 9.0;
				MTL_ENABLE_DEBUG_INFO = YES;
				ONLY_ACTIVE_ARCH = YES;
				SDKROOT = iphoneos;
				SWIFT_ACTIVE_COMPILATION_CONDITIONS = DEBUG;
				SWIFT_OPTIMIZATION_LEVEL = "-Onone";
				SWIFT_VERSION = 3.0.1;
				TARGETED_DEVICE_FAMILY = "1,2";
				VERSIONING_SYSTEM = "apple-generic";
				VERSION_INFO_PREFIX = "";
			};
			name = Debug;
		};
		5951CBA11D8BC93600E1866F /* Release */ = {
			isa = XCBuildConfiguration;
			buildSettings = {
				ALWAYS_SEARCH_USER_PATHS = NO;
				CLANG_ANALYZER_NONNULL = YES;
				CLANG_CXX_LANGUAGE_STANDARD = "gnu++0x";
				CLANG_CXX_LIBRARY = "libc++";
				CLANG_ENABLE_MODULES = YES;
				CLANG_ENABLE_OBJC_ARC = YES;
				CLANG_WARN_BOOL_CONVERSION = YES;
				CLANG_WARN_CONSTANT_CONVERSION = YES;
				CLANG_WARN_DIRECT_OBJC_ISA_USAGE = YES_ERROR;
				CLANG_WARN_DOCUMENTATION_COMMENTS = YES;
				CLANG_WARN_EMPTY_BODY = YES;
				CLANG_WARN_ENUM_CONVERSION = YES;
				CLANG_WARN_INFINITE_RECURSION = YES;
				CLANG_WARN_INT_CONVERSION = YES;
				CLANG_WARN_OBJC_ROOT_CLASS = YES_ERROR;
				CLANG_WARN_SUSPICIOUS_MOVE = YES;
				CLANG_WARN_SUSPICIOUS_MOVES = YES;
				CLANG_WARN_UNREACHABLE_CODE = YES;
				CLANG_WARN__DUPLICATE_METHOD_MATCH = YES;
				"CODE_SIGN_IDENTITY[sdk=iphoneos*]" = "iPhone Developer";
				COPY_PHASE_STRIP = NO;
				CURRENT_PROJECT_VERSION = 1;
				DEBUG_INFORMATION_FORMAT = "dwarf-with-dsym";
				ENABLE_NS_ASSERTIONS = NO;
				ENABLE_STRICT_OBJC_MSGSEND = YES;
				GCC_C_LANGUAGE_STANDARD = gnu99;
				GCC_NO_COMMON_BLOCKS = YES;
				GCC_WARN_64_TO_32_BIT_CONVERSION = YES;
				GCC_WARN_ABOUT_RETURN_TYPE = YES_ERROR;
				GCC_WARN_UNDECLARED_SELECTOR = YES;
				GCC_WARN_UNINITIALIZED_AUTOS = YES_AGGRESSIVE;
				GCC_WARN_UNUSED_FUNCTION = YES;
				GCC_WARN_UNUSED_VARIABLE = YES;
				IPHONEOS_DEPLOYMENT_TARGET = 9.0;
				MTL_ENABLE_DEBUG_INFO = NO;
				SDKROOT = iphoneos;
				SWIFT_OPTIMIZATION_LEVEL = "-Owholemodule";
				SWIFT_VERSION = 3.0.1;
				TARGETED_DEVICE_FAMILY = "1,2";
				VALIDATE_PRODUCT = YES;
				VERSIONING_SYSTEM = "apple-generic";
				VERSION_INFO_PREFIX = "";
			};
			name = Release;
		};
		5951CBA31D8BC93600E1866F /* Debug */ = {
			isa = XCBuildConfiguration;
			buildSettings = {
				CODE_SIGN_IDENTITY = "";
				"CODE_SIGN_IDENTITY[sdk=iphoneos*]" = "";
				DEFINES_MODULE = YES;
				DEVELOPMENT_TEAM = PZYM8XX95Q;
				DYLIB_COMPATIBILITY_VERSION = 1;
				DYLIB_CURRENT_VERSION = 1;
				DYLIB_INSTALL_NAME_BASE = "@rpath";
				FRAMEWORK_SEARCH_PATHS = (
					"$(inherited)",
					"$(PROJECT_DIR)/Example/Carthage/Build/iOS",
				);
				HEADER_SEARCH_PATHS = "$(SDKROOT)/usr/include/libxml2";
				INFOPLIST_FILE = Aztec/Info.plist;
				INSTALL_PATH = "$(LOCAL_LIBRARY_DIR)/Frameworks";
				LD_RUNPATH_SEARCH_PATHS = "$(inherited) @executable_path/Frameworks @loader_path/Frameworks";
				PRODUCT_BUNDLE_IDENTIFIER = org.wordpress.Aztec;
				PRODUCT_NAME = "$(TARGET_NAME)";
				SKIP_INSTALL = YES;
				SWIFT_INCLUDE_PATHS = "$(PROJECT_DIR)/Aztec/Modulemaps/libxml2";
				SWIFT_VERSION = 3.0;
				TARGETED_DEVICE_FAMILY = 1;
			};
			name = Debug;
		};
		5951CBA41D8BC93600E1866F /* Release */ = {
			isa = XCBuildConfiguration;
			buildSettings = {
				CODE_SIGN_IDENTITY = "";
				"CODE_SIGN_IDENTITY[sdk=iphoneos*]" = "";
				DEFINES_MODULE = YES;
				DEVELOPMENT_TEAM = PZYM8XX95Q;
				DYLIB_COMPATIBILITY_VERSION = 1;
				DYLIB_CURRENT_VERSION = 1;
				DYLIB_INSTALL_NAME_BASE = "@rpath";
				FRAMEWORK_SEARCH_PATHS = (
					"$(inherited)",
					"$(PROJECT_DIR)/Example/Carthage/Build/iOS",
				);
				HEADER_SEARCH_PATHS = "$(SDKROOT)/usr/include/libxml2";
				INFOPLIST_FILE = Aztec/Info.plist;
				INSTALL_PATH = "$(LOCAL_LIBRARY_DIR)/Frameworks";
				LD_RUNPATH_SEARCH_PATHS = "$(inherited) @executable_path/Frameworks @loader_path/Frameworks";
				PRODUCT_BUNDLE_IDENTIFIER = org.wordpress.Aztec;
				PRODUCT_NAME = "$(TARGET_NAME)";
				SKIP_INSTALL = YES;
				SWIFT_INCLUDE_PATHS = "$(PROJECT_DIR)/Aztec/Modulemaps/libxml2";
				SWIFT_VERSION = 3.0;
				TARGETED_DEVICE_FAMILY = 1;
			};
			name = Release;
		};
		5951CBA61D8BC93600E1866F /* Debug */ = {
			isa = XCBuildConfiguration;
			buildSettings = {
				CLANG_ENABLE_MODULES = YES;
				"CODE_SIGN_IDENTITY[sdk=iphoneos*]" = "iPhone Developer";
				DEVELOPMENT_TEAM = "";
				FRAMEWORK_SEARCH_PATHS = (
					"$(inherited)",
					"$(PROJECT_DIR)/Example/Carthage/Build/iOS",
				);
				INFOPLIST_FILE = AztecTests/Info.plist;
				LD_RUNPATH_SEARCH_PATHS = "$(inherited) @executable_path/Frameworks @loader_path/Frameworks";
				PRODUCT_BUNDLE_IDENTIFIER = com.wordpress.AztecTests;
				PRODUCT_NAME = "$(TARGET_NAME)";
				SWIFT_OPTIMIZATION_LEVEL = "-Onone";
				SWIFT_VERSION = 3.0;
			};
			name = Debug;
		};
		5951CBA71D8BC93600E1866F /* Release */ = {
			isa = XCBuildConfiguration;
			buildSettings = {
				CLANG_ENABLE_MODULES = YES;
				"CODE_SIGN_IDENTITY[sdk=iphoneos*]" = "iPhone Developer";
				DEVELOPMENT_TEAM = "";
				FRAMEWORK_SEARCH_PATHS = (
					"$(inherited)",
					"$(PROJECT_DIR)/Example/Carthage/Build/iOS",
				);
				INFOPLIST_FILE = AztecTests/Info.plist;
				LD_RUNPATH_SEARCH_PATHS = "$(inherited) @executable_path/Frameworks @loader_path/Frameworks";
				PRODUCT_BUNDLE_IDENTIFIER = com.wordpress.AztecTests;
				PRODUCT_NAME = "$(TARGET_NAME)";
				SWIFT_VERSION = 3.0;
			};
			name = Release;
		};
		F111A1101DA7E8B600294FD3 /* Profiling */ = {
			isa = XCBuildConfiguration;
			buildSettings = {
				ALWAYS_SEARCH_USER_PATHS = NO;
				CLANG_ANALYZER_NONNULL = YES;
				CLANG_CXX_LANGUAGE_STANDARD = "gnu++0x";
				CLANG_CXX_LIBRARY = "libc++";
				CLANG_ENABLE_MODULES = YES;
				CLANG_ENABLE_OBJC_ARC = YES;
				CLANG_WARN_BOOL_CONVERSION = YES;
				CLANG_WARN_CONSTANT_CONVERSION = YES;
				CLANG_WARN_DIRECT_OBJC_ISA_USAGE = YES_ERROR;
				CLANG_WARN_DOCUMENTATION_COMMENTS = YES;
				CLANG_WARN_EMPTY_BODY = YES;
				CLANG_WARN_ENUM_CONVERSION = YES;
				CLANG_WARN_INFINITE_RECURSION = YES;
				CLANG_WARN_INT_CONVERSION = YES;
				CLANG_WARN_OBJC_ROOT_CLASS = YES_ERROR;
				CLANG_WARN_SUSPICIOUS_MOVE = YES;
				CLANG_WARN_SUSPICIOUS_MOVES = YES;
				CLANG_WARN_UNREACHABLE_CODE = YES;
				CLANG_WARN__DUPLICATE_METHOD_MATCH = YES;
				"CODE_SIGN_IDENTITY[sdk=iphoneos*]" = "iPhone Developer";
				COPY_PHASE_STRIP = NO;
				CURRENT_PROJECT_VERSION = 1;
				DEBUG_INFORMATION_FORMAT = "dwarf-with-dsym";
				ENABLE_NS_ASSERTIONS = NO;
				ENABLE_STRICT_OBJC_MSGSEND = YES;
				ENABLE_TESTABILITY = YES;
				GCC_C_LANGUAGE_STANDARD = gnu99;
				GCC_NO_COMMON_BLOCKS = YES;
				GCC_WARN_64_TO_32_BIT_CONVERSION = YES;
				GCC_WARN_ABOUT_RETURN_TYPE = YES_ERROR;
				GCC_WARN_UNDECLARED_SELECTOR = YES;
				GCC_WARN_UNINITIALIZED_AUTOS = YES_AGGRESSIVE;
				GCC_WARN_UNUSED_FUNCTION = YES;
				GCC_WARN_UNUSED_VARIABLE = YES;
				IPHONEOS_DEPLOYMENT_TARGET = 9.0;
				MTL_ENABLE_DEBUG_INFO = NO;
				ONLY_ACTIVE_ARCH = YES;
				SDKROOT = iphoneos;
				SWIFT_OPTIMIZATION_LEVEL = "-Owholemodule";
				SWIFT_VERSION = 3.0.1;
				TARGETED_DEVICE_FAMILY = "1,2";
				VERSIONING_SYSTEM = "apple-generic";
				VERSION_INFO_PREFIX = "";
			};
			name = Profiling;
		};
		F111A1111DA7E8B600294FD3 /* Profiling */ = {
			isa = XCBuildConfiguration;
			buildSettings = {
				CODE_SIGN_IDENTITY = "";
				"CODE_SIGN_IDENTITY[sdk=iphoneos*]" = "";
				DEFINES_MODULE = YES;
				DEVELOPMENT_TEAM = PZYM8XX95Q;
				DYLIB_COMPATIBILITY_VERSION = 1;
				DYLIB_CURRENT_VERSION = 1;
				DYLIB_INSTALL_NAME_BASE = "@rpath";
				FRAMEWORK_SEARCH_PATHS = (
					"$(inherited)",
					"$(PROJECT_DIR)/Example/Carthage/Build/iOS",
				);
				HEADER_SEARCH_PATHS = "$(SDKROOT)/usr/include/libxml2";
				INFOPLIST_FILE = Aztec/Info.plist;
				INSTALL_PATH = "$(LOCAL_LIBRARY_DIR)/Frameworks";
				LD_RUNPATH_SEARCH_PATHS = "$(inherited) @executable_path/Frameworks @loader_path/Frameworks";
				PRODUCT_BUNDLE_IDENTIFIER = org.wordpress.Aztec;
				PRODUCT_NAME = "$(TARGET_NAME)";
				SKIP_INSTALL = YES;
				SWIFT_INCLUDE_PATHS = "$(PROJECT_DIR)/Aztec/Modulemaps/libxml2";
				SWIFT_VERSION = 3.0;
				TARGETED_DEVICE_FAMILY = 1;
			};
			name = Profiling;
		};
		F111A1121DA7E8B600294FD3 /* Profiling */ = {
			isa = XCBuildConfiguration;
			buildSettings = {
				CLANG_ENABLE_MODULES = YES;
				"CODE_SIGN_IDENTITY[sdk=iphoneos*]" = "iPhone Developer";
				DEVELOPMENT_TEAM = "";
				FRAMEWORK_SEARCH_PATHS = (
					"$(inherited)",
					"$(PROJECT_DIR)/Example/Carthage/Build/iOS",
				);
				INFOPLIST_FILE = AztecTests/Info.plist;
				LD_RUNPATH_SEARCH_PATHS = "$(inherited) @executable_path/Frameworks @loader_path/Frameworks";
				PRODUCT_BUNDLE_IDENTIFIER = com.wordpress.AztecTests;
				PRODUCT_NAME = "$(TARGET_NAME)";
				SWIFT_VERSION = 3.0;
			};
			name = Profiling;
		};
		F1882B691D9E0F8E000B48D6 /* Release-Alpha */ = {
			isa = XCBuildConfiguration;
			buildSettings = {
				ALWAYS_SEARCH_USER_PATHS = NO;
				CLANG_ANALYZER_NONNULL = YES;
				CLANG_CXX_LANGUAGE_STANDARD = "gnu++0x";
				CLANG_CXX_LIBRARY = "libc++";
				CLANG_ENABLE_MODULES = YES;
				CLANG_ENABLE_OBJC_ARC = YES;
				CLANG_WARN_BOOL_CONVERSION = YES;
				CLANG_WARN_CONSTANT_CONVERSION = YES;
				CLANG_WARN_DIRECT_OBJC_ISA_USAGE = YES_ERROR;
				CLANG_WARN_DOCUMENTATION_COMMENTS = YES;
				CLANG_WARN_EMPTY_BODY = YES;
				CLANG_WARN_ENUM_CONVERSION = YES;
				CLANG_WARN_INFINITE_RECURSION = YES;
				CLANG_WARN_INT_CONVERSION = YES;
				CLANG_WARN_OBJC_ROOT_CLASS = YES_ERROR;
				CLANG_WARN_SUSPICIOUS_MOVE = YES;
				CLANG_WARN_SUSPICIOUS_MOVES = YES;
				CLANG_WARN_UNREACHABLE_CODE = YES;
				CLANG_WARN__DUPLICATE_METHOD_MATCH = YES;
				"CODE_SIGN_IDENTITY[sdk=iphoneos*]" = "iPhone Developer";
				COPY_PHASE_STRIP = NO;
				CURRENT_PROJECT_VERSION = 1;
				DEBUG_INFORMATION_FORMAT = dwarf;
				ENABLE_STRICT_OBJC_MSGSEND = YES;
				ENABLE_TESTABILITY = YES;
				GCC_C_LANGUAGE_STANDARD = gnu99;
				GCC_DYNAMIC_NO_PIC = NO;
				GCC_NO_COMMON_BLOCKS = YES;
				GCC_OPTIMIZATION_LEVEL = 0;
				GCC_PREPROCESSOR_DEFINITIONS = (
					"DEBUG=1",
					"$(inherited)",
				);
				GCC_WARN_64_TO_32_BIT_CONVERSION = YES;
				GCC_WARN_ABOUT_RETURN_TYPE = YES_ERROR;
				GCC_WARN_UNDECLARED_SELECTOR = YES;
				GCC_WARN_UNINITIALIZED_AUTOS = YES_AGGRESSIVE;
				GCC_WARN_UNUSED_FUNCTION = YES;
				GCC_WARN_UNUSED_VARIABLE = YES;
				IPHONEOS_DEPLOYMENT_TARGET = 9.0;
				MTL_ENABLE_DEBUG_INFO = YES;
				ONLY_ACTIVE_ARCH = YES;
				SDKROOT = iphoneos;
				SWIFT_ACTIVE_COMPILATION_CONDITIONS = DEBUG;
				SWIFT_OPTIMIZATION_LEVEL = "-Owholemodule";
				SWIFT_VERSION = 3.0.1;
				TARGETED_DEVICE_FAMILY = "1,2";
				VERSIONING_SYSTEM = "apple-generic";
				VERSION_INFO_PREFIX = "";
			};
			name = "Release-Alpha";
		};
		F1882B6A1D9E0F8E000B48D6 /* Release-Alpha */ = {
			isa = XCBuildConfiguration;
			buildSettings = {
				CODE_SIGN_IDENTITY = "";
				"CODE_SIGN_IDENTITY[sdk=iphoneos*]" = "";
				DEFINES_MODULE = YES;
				DEVELOPMENT_TEAM = 99KV9Z6BKV;
				DYLIB_COMPATIBILITY_VERSION = 1;
				DYLIB_CURRENT_VERSION = 1;
				DYLIB_INSTALL_NAME_BASE = "@rpath";
				FRAMEWORK_SEARCH_PATHS = (
					"$(inherited)",
					"$(PROJECT_DIR)/Example/Carthage/Build/iOS",
				);
				HEADER_SEARCH_PATHS = "$(SDKROOT)/usr/include/libxml2";
				INFOPLIST_FILE = Aztec/Info.plist;
				INSTALL_PATH = "$(LOCAL_LIBRARY_DIR)/Frameworks";
				LD_RUNPATH_SEARCH_PATHS = "$(inherited) @executable_path/Frameworks @loader_path/Frameworks";
				PRODUCT_BUNDLE_IDENTIFIER = org.wordpress.Aztec;
				PRODUCT_NAME = "$(TARGET_NAME)";
				SKIP_INSTALL = YES;
				SWIFT_INCLUDE_PATHS = "$(PROJECT_DIR)/Aztec/Modulemaps/libxml2";
				SWIFT_VERSION = 3.0;
				TARGETED_DEVICE_FAMILY = 1;
			};
			name = "Release-Alpha";
		};
		F1882B6B1D9E0F8E000B48D6 /* Release-Alpha */ = {
			isa = XCBuildConfiguration;
			buildSettings = {
				CLANG_ENABLE_MODULES = YES;
				"CODE_SIGN_IDENTITY[sdk=iphoneos*]" = "iPhone Developer";
				DEVELOPMENT_TEAM = "";
				FRAMEWORK_SEARCH_PATHS = (
					"$(inherited)",
					"$(PROJECT_DIR)/Example/Carthage/Build/iOS",
				);
				INFOPLIST_FILE = AztecTests/Info.plist;
				LD_RUNPATH_SEARCH_PATHS = "$(inherited) @executable_path/Frameworks @loader_path/Frameworks";
				PRODUCT_BUNDLE_IDENTIFIER = com.wordpress.AztecTests;
				PRODUCT_NAME = "$(TARGET_NAME)";
				SWIFT_OPTIMIZATION_LEVEL = "-Owholemodule";
				SWIFT_VERSION = 3.0;
			};
			name = "Release-Alpha";
		};
/* End XCBuildConfiguration section */

/* Begin XCConfigurationList section */
		5951CB881D8BC93600E1866F /* Build configuration list for PBXProject "Aztec" */ = {
			isa = XCConfigurationList;
			buildConfigurations = (
				5951CBA01D8BC93600E1866F /* Debug */,
				F1882B691D9E0F8E000B48D6 /* Release-Alpha */,
				5951CBA11D8BC93600E1866F /* Release */,
				F111A1101DA7E8B600294FD3 /* Profiling */,
			);
			defaultConfigurationIsVisible = 0;
			defaultConfigurationName = Release;
		};
		5951CBA21D8BC93600E1866F /* Build configuration list for PBXNativeTarget "Aztec" */ = {
			isa = XCConfigurationList;
			buildConfigurations = (
				5951CBA31D8BC93600E1866F /* Debug */,
				F1882B6A1D9E0F8E000B48D6 /* Release-Alpha */,
				5951CBA41D8BC93600E1866F /* Release */,
				F111A1111DA7E8B600294FD3 /* Profiling */,
			);
			defaultConfigurationIsVisible = 0;
			defaultConfigurationName = Release;
		};
		5951CBA51D8BC93600E1866F /* Build configuration list for PBXNativeTarget "AztecTests" */ = {
			isa = XCConfigurationList;
			buildConfigurations = (
				5951CBA61D8BC93600E1866F /* Debug */,
				F1882B6B1D9E0F8E000B48D6 /* Release-Alpha */,
				5951CBA71D8BC93600E1866F /* Release */,
				F111A1121DA7E8B600294FD3 /* Profiling */,
			);
			defaultConfigurationIsVisible = 0;
			defaultConfigurationName = Release;
		};
/* End XCConfigurationList section */
	};
	rootObject = 5951CB851D8BC93600E1866F /* Project object */;
}<|MERGE_RESOLUTION|>--- conflicted
+++ resolved
@@ -75,11 +75,8 @@
 		F1A218151E02D5B3000AF5EB /* UndoManager.swift in Sources */ = {isa = PBXBuildFile; fileRef = F1A218141E02D5B3000AF5EB /* UndoManager.swift */; };
 		F1CF272A1DBA8CDB0001C61D /* DOMString.swift in Sources */ = {isa = PBXBuildFile; fileRef = F1CF27291DBA8CDB0001C61D /* DOMString.swift */; };
 		F1E47FB91D9BFBD3006B46E2 /* LeafNode.swift in Sources */ = {isa = PBXBuildFile; fileRef = F1E47FB81D9BFBD3006B46E2 /* LeafNode.swift */; };
-<<<<<<< HEAD
-		FF7C89AA1E3A3352000472A8 /* StandardAttributeFormatter.swift in Sources */ = {isa = PBXBuildFile; fileRef = FF7C89A91E3A3352000472A8 /* StandardAttributeFormatter.swift */; };
-=======
 		FF7C89A81E3A2B7C000472A8 /* Blockquote.swift in Sources */ = {isa = PBXBuildFile; fileRef = FF7C89A71E3A2B7C000472A8 /* Blockquote.swift */; };
->>>>>>> 0126be91
+		FF7C89AC1E3A47F1000472A8 /* StandardAttributeFormatter.swift in Sources */ = {isa = PBXBuildFile; fileRef = FF7C89AB1E3A47F1000472A8 /* StandardAttributeFormatter.swift */; };
 		FFA61E891DF18F3D00B71BF6 /* ParagraphStyle.swift in Sources */ = {isa = PBXBuildFile; fileRef = FFA61E881DF18F3D00B71BF6 /* ParagraphStyle.swift */; };
 		FFA61EC21DF6C1C900B71BF6 /* NSAttributedString+Archive.swift in Sources */ = {isa = PBXBuildFile; fileRef = FFA61EC11DF6C1C900B71BF6 /* NSAttributedString+Archive.swift */; };
 		FFD0FEB71DAE59A700430586 /* NSLayoutManager+Attachments.swift in Sources */ = {isa = PBXBuildFile; fileRef = FFD0FEB61DAE59A700430586 /* NSLayoutManager+Attachments.swift */; };
@@ -187,11 +184,8 @@
 		F1E47FB81D9BFBD3006B46E2 /* LeafNode.swift */ = {isa = PBXFileReference; fileEncoding = 4; lastKnownFileType = sourcecode.swift; path = LeafNode.swift; sourceTree = "<group>"; };
 		FF5B98E21DC29D0C00571CA4 /* README.md */ = {isa = PBXFileReference; fileEncoding = 4; lastKnownFileType = net.daringfireball.markdown; path = README.md; sourceTree = SOURCE_ROOT; };
 		FF5B98E41DC355B400571CA4 /* LICENSE */ = {isa = PBXFileReference; fileEncoding = 4; lastKnownFileType = text; path = LICENSE; sourceTree = SOURCE_ROOT; };
-<<<<<<< HEAD
-		FF7C89A91E3A3352000472A8 /* StandardAttributeFormatter.swift */ = {isa = PBXFileReference; fileEncoding = 4; lastKnownFileType = sourcecode.swift; path = StandardAttributeFormatter.swift; sourceTree = "<group>"; };
-=======
 		FF7C89A71E3A2B7C000472A8 /* Blockquote.swift */ = {isa = PBXFileReference; fileEncoding = 4; lastKnownFileType = sourcecode.swift; path = Blockquote.swift; sourceTree = "<group>"; };
->>>>>>> 0126be91
+		FF7C89AB1E3A47F1000472A8 /* StandardAttributeFormatter.swift */ = {isa = PBXFileReference; fileEncoding = 4; lastKnownFileType = sourcecode.swift; path = StandardAttributeFormatter.swift; sourceTree = "<group>"; };
 		FFA61E881DF18F3D00B71BF6 /* ParagraphStyle.swift */ = {isa = PBXFileReference; fileEncoding = 4; lastKnownFileType = sourcecode.swift; path = ParagraphStyle.swift; sourceTree = "<group>"; };
 		FFA61EC11DF6C1C900B71BF6 /* NSAttributedString+Archive.swift */ = {isa = PBXFileReference; fileEncoding = 4; lastKnownFileType = sourcecode.swift; path = "NSAttributedString+Archive.swift"; sourceTree = "<group>"; };
 		FFD0FEB61DAE59A700430586 /* NSLayoutManager+Attachments.swift */ = {isa = PBXFileReference; fileEncoding = 4; lastKnownFileType = sourcecode.swift; path = "NSLayoutManager+Attachments.swift"; sourceTree = "<group>"; };
@@ -481,11 +475,11 @@
 		B5B86D3A1DA41A550083DB3F /* Formatters */ = {
 			isa = PBXGroup;
 			children = (
+				FF7C89AB1E3A47F1000472A8 /* StandardAttributeFormatter.swift */,
 				E1C163A41DB6056B00E66A83 /* BlockquoteFormatter.swift */,
 				B5B86D3B1DA41A550083DB3F /* TextListFormatter.swift */,
 				E11B77631DBA6ADC0024E455 /* AttributeFormatter.swift */,
 				FFD436951E300EF700A0E26F /* FontFormatter.swift */,
-				FF7C89A91E3A3352000472A8 /* StandardAttributeFormatter.swift */,
 			);
 			path = Formatters;
 			sourceTree = "<group>";
@@ -653,7 +647,6 @@
 				599F254F1D8BC9A1002871D6 /* FormatBarItem.swift in Sources */,
 				599F254E1D8BC9A1002871D6 /* FormatBarDelegate.swift in Sources */,
 				F15F61C91E0323EC00CD6DD8 /* EditContext.swift in Sources */,
-				FF7C89AA1E3A3352000472A8 /* StandardAttributeFormatter.swift in Sources */,
 				F1288BB01DD0B1EF00E67ABC /* HTMLToAttributedString.swift in Sources */,
 				E11B77641DBA6ADC0024E455 /* AttributeFormatter.swift in Sources */,
 				599F25351D8BC9A1002871D6 /* CLinkedListToArrayConverter.swift in Sources */,
@@ -686,6 +679,7 @@
 				599F254D1D8BC9A1002871D6 /* FormatBar.swift in Sources */,
 				599F25431D8BC9A1002871D6 /* Node.swift in Sources */,
 				599F25421D8BC9A1002871D6 /* ElementNode.swift in Sources */,
+				FF7C89AC1E3A47F1000472A8 /* StandardAttributeFormatter.swift in Sources */,
 				599F253A1D8BC9A1002871D6 /* InNodeConverter.swift in Sources */,
 				F1CF272A1DBA8CDB0001C61D /* DOMString.swift in Sources */,
 				B5B86D371DA3EC250083DB3F /* NSRange+Helpers.swift in Sources */,
