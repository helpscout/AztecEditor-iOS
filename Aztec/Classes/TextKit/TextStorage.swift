import Foundation
import UIKit

/// Implemented by a class taking care of handling attachments for the storage.
///
protocol TextStorageAttachmentsDelegate {

    /// Provides images for attachments that are part of the storage
    ///
    /// - parameter storage:    The storage that is requesting the image.
    /// - parameter attachment: The attachment that is requesting the image.
    /// - parameter url:        url for the image.
    /// - parameter success:    a callback block to be invoked with the image fetched from the url.
    /// - parameter failure:    a callback block to be invoked when an error occurs when fetching the image.
    ///
    /// - returns: returns a temporary UIImage to be used while the request is happening
    ///
    func storage(
        _ storage: TextStorage,
        attachment: TextAttachment,
        imageForURL url: URL,
        onSuccess success: @escaping (UIImage) -> (),
        onFailure failure: @escaping () -> ()) -> UIImage
    
    func storage(_ storage: TextStorage, missingImageForAttachment: TextAttachment) -> UIImage
    
    /// Called when an image is about to be added to the storage as an attachment, so that the
    /// delegate can specify an URL where that image is available.
    ///
    /// - Parameters:
    ///     - storage:      The storage that is requesting the image.
    ///     - image:        The image that was added to the storage.
    ///
    /// - Returns: the requested `NSURL` where the image is stored.
    ///
    func storage(_ storage: TextStorage, urlForAttachment attachment: TextAttachment) -> URL

    /// Called when a attachment is removed from the storage.
    ///
    /// - Parameters:
    ///   - textView: The textView where the attachment was removed.
    ///   - attachmentID: The attachment identifier of the media removed.
    func storage(_ storage: TextStorage, deletedAttachmentWithID attachmentID: String);
}

/// Custom NSTextStorage
///
open class TextStorage: NSTextStorage {

    fileprivate var textStore = NSMutableAttributedString(string: "", attributes: nil)
    fileprivate let dom = Libxml2.DOMString()

    // MARK: - Visual only elements

    private let visualOnlyElementFactory = VisualOnlyElementFactory()

    // MARK: - Undo Support
    
    public var undoManager: UndoManager? {
        get {
            return dom.undoManager
        }
        
        set {
            dom.undoManager = newValue
        }
    }
    
    /// Call this method to know if the DOM should be updated, or if the undo manager will take care
    /// of it.
    ///
    /// The undo manager will take care of updating the DOM whenever an undo or redo operation
    /// is triggered.
    ///
    /// - Returns: `true` if the DOM must be updated, or `false` if the undo manager will take care.
    ///
    private func mustUpdateDOM() -> Bool {
        guard let undoManager = undoManager else {
            return true
        }
        
        return !undoManager.isUndoing
    }
    
    // MARK: - NSTextStorage

    override open var string: String {
        return textStore.string
    }

    // MARK: - Attachments

    var attachmentsDelegate: TextStorageAttachmentsDelegate?

    open func TextAttachments() -> [TextAttachment] {
        let range = NSMakeRange(0, length)
        var attachments = [TextAttachment]()
        enumerateAttribute(NSAttachmentAttributeName, in: range, options: []) { (object, range, stop) in
            if let attachment = object as? TextAttachment {
                attachments.append(attachment)
            }
        }

        return attachments
    }

    open func range(forAttachment attachment: TextAttachment) -> NSRange? {

        var range: NSRange?

        textStore.enumerateAttachmentsOfType(TextAttachment.self) { (currentAttachment, currentRange, stop) in
            if attachment == currentAttachment {
                range = currentRange
                stop.pointee = true
            }
        }

        return range
    }
    
    // MARK: - NSAttributedString preprocessing

    private func preprocessAttributesForInsertion(_ attributedString: NSAttributedString) -> NSAttributedString {
        let stringWithAttachments = preprocessAttachmentsForInsertion(attributedString)
        let stringWithParagraphs = preprocessParagraphsForInsertion(stringWithAttachments)

        return stringWithParagraphs
    }

    private func preprocessParagraphsForInsertion(_ attributedString: NSAttributedString) -> NSAttributedString {

        let fullRange = NSRange(location: 0, length: attributedString.length)
        let finalString = NSMutableAttributedString(attributedString: attributedString)

        attributedString.enumerateAttribute(NSParagraphStyleAttributeName, in: fullRange, options: []) { (value, subRange, stop) in

            guard let paragraphStyle = value as? ParagraphStyle else {
                return
            }

            if paragraphStyle.textList != nil {
                var newlineRange = finalString.mutableString.range(of: String(.newline))

                while newlineRange.location != NSNotFound {

                    let originalAttributes = finalString.attributes(at: newlineRange.location, effectiveRange: nil)
                    let visualOnlyNewline = visualOnlyElementFactory.newline(inheritingAttributes: originalAttributes)

                    finalString.replaceCharacters(in: newlineRange, with: visualOnlyNewline)

                    let nextLocation = newlineRange.location + newlineRange.length
                    let nextLength = subRange.length - nextLocation
                    let nextRange = NSRange(location: nextLocation, length: nextLength)

                    newlineRange = finalString.mutableString.range(of: String(.newline), options: [], range: nextRange)
                }
            }
        }

        return finalString
    }

    /// Preprocesses an attributed string's attachments for insertion in the storage.
    ///
    /// - Important: This method takes care of removing any non-image attachments too.  This may
    ///         change in future versions.
    ///
    /// - Parameters:
    ///     - attributedString: the string we need to preprocess.
    ///
    /// - Returns: the preprocessed string.
    ///
    fileprivate func preprocessAttachmentsForInsertion(_ attributedString: NSAttributedString) -> NSAttributedString {
        
        let fullRange = NSRange(location: 0, length: attributedString.length)
        let finalString = NSMutableAttributedString(attributedString: attributedString)
        
        attributedString.enumerateAttribute(NSAttachmentAttributeName, in: fullRange, options: []) { (object, range, stop) in

<<<<<<< HEAD
            guard let object = object, !(object is MoreAttachment) else {
=======
            guard let object = object, !(object is LineAttachment) else {
>>>>>>> ce9e4635
                return
            }

            guard let attachmentsDelegate = attachmentsDelegate else {
                assertionFailure("This class can't really handle not having an image provider set.")
                return
            }

            guard let attachment = object as? NSTextAttachment else {
                assertionFailure("We expected a text attachment object.")
                return
            }
            
            guard let image = attachment.image else {
                // We only suppot image attachments for now.  All other attachment types are
                // stripped for safety.
                //
                finalString.removeAttribute(NSAttachmentAttributeName, range: range)
                return
            }
            
            if let textAttachment = attachment as? TextAttachment {
                textAttachment.imageProvider = self
                return
            }
            
            let replacementAttachment = TextAttachment()
            replacementAttachment.imageProvider = self
            replacementAttachment.image = image
            replacementAttachment.url = attachmentsDelegate.storage(self, urlForAttachment: replacementAttachment)
            
            finalString.addAttribute(NSAttachmentAttributeName, value: replacementAttachment, range: range)
        }

        return finalString
    }

    fileprivate func detectAttachmentRemoved(in range:NSRange) {
        textStore.enumerateAttachmentsOfType(TextAttachment.self, range: range) { (attachment, range, stop) in
            self.attachmentsDelegate?.storage(self, deletedAttachmentWithID: attachment.identifier)
        }
    }

    // MARK: - Overriden Methods

    override open func attributes(at location: Int, effectiveRange range: NSRangePointer?) -> [String : Any] {
        return textStore.length == 0 ? [:] : textStore.attributes(at: location, effectiveRange: range)
    }

    override open func replaceCharacters(in range: NSRange, with str: String) {

        beginEditing()

        if mustUpdateDOM() {
            let targetDomRange = map(visualRange: range)
            let preferLeftNode = doesPreferLeftNode(atCaretPosition: range.location)

            dom.replaceCharacters(inRange: targetDomRange, withString: str, preferLeftNode: preferLeftNode)
        }

        detectAttachmentRemoved(in: range)
        textStore.replaceCharacters(in: range, with: str)
        let nsString = str as NSString
        edited(.editedCharacters, range: range, changeInLength:  nsString.length - range.length)
        
        endEditing()
    }
    
    override open func replaceCharacters(in range: NSRange, with attrString: NSAttributedString) {

        let preprocessedString = preprocessAttributesForInsertion(attrString)

        beginEditing()

        if mustUpdateDOM() {
            let targetDomRange = map(visualRange: range)
            let preferLeftNode = doesPreferLeftNode(atCaretPosition: range.location)

            let domString = preprocessedString.filter(attributeNamed: VisualOnlyAttributeName)
            dom.replaceCharacters(inRange: targetDomRange, withString: domString.string, preferLeftNode: preferLeftNode)

            if targetDomRange.length != range.length {
                dom.deleteBlockSeparator(at: targetDomRange.location)
            }

            applyStylesToDom(from: preprocessedString, startingAt: range.location)
        }

        detectAttachmentRemoved(in: range)
        textStore.replaceCharacters(in: range, with: preprocessedString)
        edited([.editedAttributes, .editedCharacters], range: range, changeInLength: attrString.length - range.length)

        endEditing()
    }

    override open func setAttributes(_ attrs: [String : Any]?, range: NSRange) {
        beginEditing()

        if mustUpdateDOM(), let attributes = attrs {
            applyStylesToDom(attributes: attributes, in: range)
        }

        textStore.setAttributes(attrs, range: range)
        edited(.editedAttributes, range: range, changeInLength: 0)
        
        endEditing()
    }

    // MARK: - Entry point for calculating style differences

    /// This method applies the styles in the specified attributes dictionary, to the DOM in the
    /// specified range.  To do so, it calculates the differences and applies them.
    ///
    /// - Parameters:
    ///     - attributes: the attributes to apply.
    ///     - range: the range to apply the styles to.
    ///
    private func applyStylesToDom(attributes: [String : Any], in range: NSRange) {
        textStore.enumerateAttributeDifferences(in: range, against: attributes, do: { (subRange, key, sourceValue, targetValue) in

            let domRange = map(visualRange: subRange)

            processAttributesDifference(in: domRange, key: key, sourceValue: sourceValue, targetValue: targetValue)
        })
    }

    /// This method applies the styles from the specified attributed string, to the DOM, starting
    /// at the specified location, and moving ahead for the length of the attributed string.
    ///
    /// This makes sense only if the attributed string has already been added to the DOM, as a way
    /// to apply the styles for that string.
    ///
    /// - Parameters:
    ///     - attributedString: the attributed string containing the styles we want to apply.
    ///     - location: the starting location where the styles should be applied in the DOM.
    ///         It's the offset this method will use to apply the styles found in the source string.
    ///
    private func applyStylesToDom(from attributedString: NSAttributedString, startingAt location: Int) {
        let originalAttributes = location < textStore.length ? textStore.attributes(at: location, effectiveRange: nil) : [:]
        let fullRange = NSRange(location: 0, length: attributedString.length)

        let domLocation = map(visualLocation: location)

        attributedString.enumerateAttributeDifferences(in: fullRange, against: originalAttributes, do: { (subRange, key, sourceValue, targetValue) in
            // The source and target values are inverted since we're enumerating on the new string.

            let domRange = NSRange(location: domLocation + subRange.location, length: subRange.length)

            processAttributesDifference(in: domRange, key: key, sourceValue: targetValue, targetValue: sourceValue)
        })
    }

    /// Check the difference in styles and applies the necessary changes to the DOM string.
    ///
    /// - Parameters:
    ///   - domRange: the range to check
    ///   - key: the attribute style key
    ///   - sourceValue: the original value of the attribute
    ///   - targetValue: the new value of the attribute
    ///
    private func processAttributesDifference(in domRange: NSRange, key: String, sourceValue: Any?, targetValue: Any?) {
        let isLineAttachment = sourceValue is LineAttachment || targetValue is LineAttachment
        let isMoreAttachment = sourceValue is MoreAttachment || targetValue is MoreAttachment

        switch(key) {
        case NSFontAttributeName:
            let sourceFont = sourceValue as? UIFont
            let targetFont = targetValue as? UIFont

            processFontDifferences(in: domRange, betweenOriginal: sourceFont, andNew: targetFont)
        case NSStrikethroughStyleAttributeName:
            let sourceStyle = sourceValue as? NSNumber
            let targetStyle = targetValue as? NSNumber

            processStrikethroughDifferences(in: domRange, betweenOriginal: sourceStyle, andNew: targetStyle)
        case NSUnderlineStyleAttributeName:
            let sourceStyle = sourceValue as? NSNumber
            let targetStyle = targetValue as? NSNumber

            processUnderlineDifferences(in: domRange, betweenOriginal: sourceStyle, andNew: targetStyle)
        case NSAttachmentAttributeName where isLineAttachment:
            let sourceAttachment = sourceValue as? LineAttachment
            let targetAttachment = targetValue as? LineAttachment

            processLineAttachmentDifferences(in: domRange, betweenOriginal: sourceAttachment, andNew: targetAttachment)
        case NSAttachmentAttributeName where isMoreAttachment:
            let sourceAttachment = sourceValue as? MoreAttachment
            let targetAttachment = targetValue as? MoreAttachment

            processMoreAttachmentDifferences(in: domRange, betweenOriginal: sourceAttachment, andNew: targetAttachment)
        case NSAttachmentAttributeName:
            let sourceAttachment = sourceValue as? TextAttachment
            let targetAttachment = targetValue as? TextAttachment

            processAttachmentDifferences(in: domRange, betweenOriginal: sourceAttachment, andNew: targetAttachment)
        case NSParagraphStyleAttributeName:
            let sourceStyle = sourceValue as? ParagraphStyle
            let targetStyle = targetValue as? ParagraphStyle
            processBlockquoteDifferences(in: domRange, betweenOriginal: sourceStyle?.blockquote, andNew: targetStyle?.blockquote)

            processHeaderDifferences(in: domRange, betweenOriginal: sourceStyle?.headerLevel, andNew: targetStyle?.headerLevel)
        case NSLinkAttributeName:
            let sourceStyle = sourceValue as? URL
            let targetStyle = targetValue as? URL
            processLinkDifferences(in: domRange, betweenOriginal: sourceStyle, andNew: targetStyle)
        default:
            break
        }
    }

    // MARK: - Calculating and applying style differences

    /// Processes differences in a font object, and applies them to the DOM in the specified range.
    ///
    /// - Parameters:
    ///     - range: the range in the DOM where the differences must be applied.
    ///     - originalFont: the original font object.
    ///     - newFont: the new font object.
    ///
    private func processFontDifferences(in range: NSRange, betweenOriginal originalFont: UIFont?, andNew newFont: UIFont?) {
        processBoldDifferences(in: range, betweenOriginal: originalFont, andNew: newFont)
        processItalicDifferences(in: range, betweenOriginal: originalFont, andNew: newFont)
    }

    /// Processes differences in the bold trait of two font objects, and applies them to the DOM in
    /// the specified range.
    ///
    /// - Parameters:
    ///     - range: the range in the DOM where the differences must be applied.
    ///     - originalFont: the original font object.
    ///     - newFont: the new font object.
    ///
    private func processBoldDifferences(in range: NSRange, betweenOriginal originalFont: UIFont?, andNew newFont: UIFont?) {
        let oldIsBold = originalFont?.containsTraits(.traitBold) ?? false
        let newIsBold = newFont?.containsTraits(.traitBold) ?? false

        let addBold = !oldIsBold && newIsBold
        let removeBold = oldIsBold && !newIsBold

        if addBold {
            dom.applyBold(spanning: range)
        } else if removeBold {
            dom.removeBold(spanning: range)
        }
    }

    /// Process difference in attachmente properties, and applies them to the DOM in the specified range
    ///
    /// - Parameters:
    ///   - range: the range in the DOM where the differences must be applied.
    ///   - original: the original attachment existing in the range if any.
    ///   - new: the new attachment to apply to the range if any.
    ///
    private func processAttachmentDifferences(in range: NSRange, betweenOriginal original: TextAttachment?, andNew new: TextAttachment?) {

        let originalUrl = original?.url
        let newUrl = new?.url

        let addImageUrl = originalUrl == nil && newUrl != nil
        let removeImageUrl = originalUrl != nil && newUrl == nil

        if addImageUrl {
            guard let urlToAdd = newUrl else {
                assertionFailure("This should not be possible.  Review your logic.")
                return
            }

            dom.replace(range, with: urlToAdd)
        } else if removeImageUrl {
            dom.removeImage(spanning: range)
        }
    }

    private func processLineAttachmentDifferences(in range: NSRange, betweenOriginal original: LineAttachment?, andNew new: LineAttachment?) {

        let add = original == nil && new != nil
        let remove = original != nil && new == nil

        if add {
            dom.replaceWithHorizontalRuler(range)
        } else if remove {
            dom.remove(element: .hr, at: range)
        }
    }

    private func processMoreAttachmentDifferences(in range: NSRange, betweenOriginal original: MoreAttachment?, andNew new: MoreAttachment?) {

        if let newAttachment = new, original == nil {
            dom.replace(range, with: newAttachment.text)
        } else if let _ = original, new == nil {
            dom.replaceCharacters(inRange: range, withString: String(), preferLeftNode: false)
        }
    }


    /// Processes differences in the italic trait of two font objects, and applies them to the DOM
    /// in the specified range.
    ///
    /// - Parameters:
    ///     - range: the range in the DOM where the differences must be applied.
    ///     - originalFont: the original font object.
    ///     - newFont: the new font object.
    ///
    private func processItalicDifferences(in range: NSRange, betweenOriginal originalFont: UIFont?, andNew newFont: UIFont?) {
        let oldIsItalic = originalFont?.containsTraits(.traitItalic) ?? false
        let newIsItalic = newFont?.containsTraits(.traitItalic) ?? false

        let addItalic = !oldIsItalic && newIsItalic
        let removeItalic = oldIsItalic && !newIsItalic

        if addItalic {
            dom.applyItalic(spanning: range)
        } else if removeItalic {
            dom.removeItalic(spanning: range)
        }
    }

    /// Processes differences in two strikethrough styles, and applies them to the DOM in the
    /// specified range.
    ///
    /// - Parameters:
    ///     - range: the range in the DOM where the differences must be applied.
    ///     - originalFont: the original font object.
    ///     - newFont: the new font object.
    ///
    private func processStrikethroughDifferences(in range: NSRange, betweenOriginal originalStyle: NSNumber?, andNew newStyle: NSNumber?) {

        let sourceStyle = originalStyle ?? 0
        let targetStyle = newStyle ?? 0

        // At some point we'll support different styles.  For now we only check if ANY style is
        // set.
        //
        let addStyle = sourceStyle == 0 && targetStyle == 1
        let removeStyle = sourceStyle == 1 && targetStyle == 0

        if addStyle {
            dom.applyStrikethrough(spanning: range)
        } else if removeStyle {
            dom.removeStrikethrough(spanning: range)
        }
    }

    /// Processes differences in two underline styles, and applies them to the DOM in the specified
    /// range.
    ///
    /// - Parameters:
    ///     - range: the range in the DOM where the differences must be applied.
    ///     - originalFont: the original font object.
    ///     - newFont: the new font object.
    ///
    private func processUnderlineDifferences(in range: NSRange, betweenOriginal originalStyle: NSNumber?, andNew newStyle: NSNumber?) {

        let sourceStyle = originalStyle ?? 0
        let targetStyle = newStyle ?? 0

        // At some point we'll support different styles.  For now we only check if ANY style is
        // set.
        //
        let addStyle = sourceStyle == 0 && targetStyle == 1
        let removeStyle = sourceStyle == 1 && targetStyle == 0

        if addStyle {
            dom.applyUnderline(spanning: range)
        } else if removeStyle {
            dom.removeUnderline(spanning: range)
        }
    }

    /// Processes differences in blockquote styles, and applies them to the DOM in the specified
    /// range.
    ///
    /// - Parameters:
    ///     - range: the range in the DOM where the differences must be applied.
    ///     - originalStyle: the original Blockquote object if any.
    ///     - newStyle: the new Blockquote object.
    ///
    private func processBlockquoteDifferences(in range: NSRange, betweenOriginal originalStyle: Blockquote?, andNew newStyle: Blockquote?) {

        let addStyle = originalStyle == nil && newStyle != nil
        let removeStyle = originalStyle != nil && newStyle == nil

        if addStyle {
            dom.applyBlockquote(spanning: range)
        } else if removeStyle {
            dom.removeBlockquote(spanning: range)
        }
    }

    /// Processes differences in header styles, and applies them to the DOM in the specified
    /// range.
    ///
    /// - Parameters:
    ///     - range: the range in the DOM where the differences must be applied.
    ///     - originalHeaderLevel: the original font object.
    ///     - newHeaderLevel: the new font object.
    ///
    private func processHeaderDifferences(in range: NSRange, betweenOriginal originalHeaderLevel: Int?, andNew newHeaderLevel: Int?) {

        let sourceHeader = originalHeaderLevel ?? 0
        let targetHeader = newHeaderLevel ?? 0

        let addStyle = sourceHeader == 0 && targetHeader > 0
        let removeStyle = sourceHeader > 0 && targetHeader == 0

        if addStyle {
            dom.applyHeader(targetHeader, spanning: range)
        } else if removeStyle {
            dom.removeHeader(sourceHeader, spanning: range)
        }
    }

    /// Processes differences in link styles, and applies them to the DOM in the specified
    /// range.
    ///
    /// - Parameters:
    ///     - range: the range in the DOM where the differences must be applied.
    ///     - originalURL: the original link URL object if any.
    ///     - newURL: the new link URL object if any.
    ///
    private func processLinkDifferences(in range: NSRange, betweenOriginal originalURL: URL?, andNew newURL: URL?) {

        let addStyle = originalURL == nil && newURL != nil
        let removeStyle = originalURL != nil && newURL == nil

        if addStyle {            
            dom.applyLink(newURL, spanning: range)
        } else if removeStyle {
            dom.removeLink(spanning: range)
        }
    }


    // MARK: - Range Mapping: Visual vs HTML

    private func canAppendToNodeRepresentedByCharacter(atIndex index: Int) -> Bool {
        return !hasNewLine(atIndex: index)
            && !hasHorizontalLine(atIndex: index)
            && !hasMoreMarker(atIndex: index)
            && !hasVisualOnlyElement(atIndex: index)
    }

    private func doesPreferLeftNode(atCaretPosition caretPosition: Int) -> Bool {
        guard caretPosition != 0,
            let previousLocation = textStore.string.location(before:caretPosition) else {
            return false
        }

        return canAppendToNodeRepresentedByCharacter(atIndex: previousLocation)
    }

    private func hasHorizontalLine(atIndex index: Int) -> Bool {
        guard let attachment = attribute(NSAttachmentAttributeName, at: index, effectiveRange: nil),
            attachment is LineAttachment else {
                return false
        }

        return true
    }

    private func hasMoreMarker(atIndex index: Int) -> Bool {
        guard let attachment = attribute(NSAttachmentAttributeName, at: index, effectiveRange: nil),
            attachment is MoreAttachment else {
            return false
        }

        return true
    }

    private func hasNewLine(atIndex index: Int) -> Bool {
        if index >= textStore.length || index < 0 {
            return false
        }
        let nsString = string as NSString
        return nsString.substring(from: index).hasPrefix(String(Character(.newline)))        
    }

    private func hasVisualOnlyElement(atIndex index: Int) -> Bool {
        return attribute(VisualOnlyAttributeName, at: index, effectiveRange: nil) != nil
    }

    private func map(visualLocation: Int) -> Int {

        let locationRange = NSRange(location: visualLocation, length: 0)
        let mappedRange = textStore.map(range: locationRange, bySubtractingAttributeNamed: VisualOnlyAttributeName)

        return mappedRange.location
    }

    private func map(visualRange: NSRange) -> NSRange {
        return textStore.map(range: visualRange, bySubtractingAttributeNamed: VisualOnlyAttributeName)
    }
    
    // MARK: - Styles: Toggling
    @discardableResult func toggle(formatter: AttributeFormatter, at range: NSRange) -> NSRange? {
        let applicationRange = formatter.applicationRange(for: range, in: self)
        if applicationRange.length == 0, !formatter.worksInEmptyRange() {
            return applicationRange
        }

        return formatter.toggle(in: self, at: applicationRange)
    }

    /// Insert Image Element at the specified range using url as source
    ///
    /// - parameter url: the source URL of the image
    /// - parameter position: the position to insert the image
    /// - parameter placeHolderImage: an image to display while the image from sourceURL is being prepared
    ///
    /// - returns: the attachment object that was created and inserted on the text
    ///
    func insertImage(sourceURL url: URL, atPosition position:Int, placeHolderImage: UIImage, identifier: String = UUID().uuidString) -> TextAttachment {
        let attachment = TextAttachment(identifier: identifier)
        attachment.imageProvider = self
        attachment.url = url
        attachment.image = placeHolderImage

        // Inject the Attachment and Layout
        let insertionRange = NSMakeRange(position, 0)
        let attachmentString = NSAttributedString(attachment: attachment)
        replaceCharacters(in: insertionRange, with: attachmentString)

        return attachment
    }

    /// Insert an HR element at the specifice range
    ///
    /// - Parameter range: the range where the element will be inserted
    ///
    func insertHorizontalRuler(at range: NSRange) {
        let line = LineAttachment()

        let attachmentString = NSAttributedString(attachment: line)
        replaceCharacters(in: range, with: attachmentString)        
    }

    // MARK: - Attachments


    /// Return the attachment, if any, corresponding to the id provided
    ///
    /// - Parameter id: the unique id of the attachment
    /// - Returns: the attachment object
    ///
    open func attachment(withId id: String) -> TextAttachment? {
        var foundAttachment: TextAttachment? = nil
        enumerateAttachmentsOfType(TextAttachment.self) { (attachment, range, stop) in
            if attachment.identifier == id {
                foundAttachment = attachment
                stop.pointee = true
            }
        }
        return foundAttachment
    }


    /// Updates the attachment attributes to the values provided.
    ///
    /// - Parameters:
    ///   - attachment: the attachment to update
    ///   - alignment: the alignment value
    ///   - size: the size to use
    ///   - url: the image URL for the image
    ///
    open func update(attachment: TextAttachment,
                                  alignment: TextAttachment.Alignment,
                                  size: TextAttachment.Size,
                                  url: URL) {
        attachment.alignment = alignment
        attachment.size = size
        attachment.url = url
        let rangesForAttachment = ranges(forAttachment:attachment)

        let domRanges = rangesForAttachment.map { range -> NSRange in
            map(visualRange: range)
        }
        
        dom.updateImage(spanning: domRanges, url: url, size: size, alignment: alignment)
    }

    /// Removes the attachments that match the attachament identifier provided from the storage
    ///
    /// - Parameter attachmentID: the unique id of the attachment
    ///
    open func remove(attachmentID: String) {
        enumerateAttachmentsOfType(TextAttachment.self) { (attachment, range, stop) in
            if attachment.identifier == attachmentID {
                self.replaceCharacters(in: range, with: NSAttributedString(string: ""))
                stop.pointee = true
            }
        }
    }

    /// Removes all of the TextAttachments from the storage
    ///
    open func removeTextAttachments() {
        var ranges = [NSRange]()
        enumerateAttachmentsOfType(TextAttachment.self) { (attachment, range, _) in
            ranges.append(range)
        }

        var delta = 0
        for range in ranges {
            let corrected = NSRange(location: range.location - delta, length: range.length)
            replaceCharacters(in: corrected, with: NSAttributedString(string: ""))
            delta += range.length
        }
    }

    /// Inserts the MoreAttachment at the specified position
    ///
    open func insertMoreAttachment(at position: Int) -> MoreAttachment {
        let message = "MORE"
        let label = NSLocalizedString("MORE", comment: "Text for the center of the more divider")

        let attachment = MoreAttachment()
        attachment.message = message
        attachment.label = NSAttributedString(string: label, attributes: [:])

        let payload = NSAttributedString(attachment: attachment)
        let target = NSMakeRange(position, 0)
        replaceCharacters(in: target, with: payload)

        return attachment
    }


    // MARK: - Toggle Attributes

    fileprivate func toggleAttribute(_ attributeName: String, value: AnyObject, range: NSRange) {

        var effectiveRange = NSRange()
        let enable: Bool
        
        if attribute(attributeName, at: range.location, longestEffectiveRange: &effectiveRange, in: range) != nil {
            let intersection = range.intersect(withRange: effectiveRange)
            
            if let intersection = intersection {
                enable = !NSEqualRanges(range, intersection)
            } else {
                enable = true
            }
        } else {
            enable = true
        }
        
        if enable {
            addAttribute(attributeName, value: value, range: range)
        } else {
            
            /// We should be calculating what attributes to remove in `TextStorage.setAttributes()`
            /// but since that may take a while to implement, we need this workaround until it's ready.
            ///
            switch attributeName {
            case NSStrikethroughStyleAttributeName:
                dom.removeStrikethrough(spanning: range)
            case NSUnderlineStyleAttributeName:
                dom.removeUnderline(spanning: range)
            default:
                break
            }
            
            removeAttribute(attributeName, range: range)
        }
    }

    // MARK: - HTML Interaction

    open func getHTML() -> String {
        return dom.getHTML()
    }

    func setHTML(_ html: String, withDefaultFontDescriptor defaultFontDescriptor: UIFontDescriptor) {
        
        let attributedString = dom.setHTML(html, withDefaultFontDescriptor: defaultFontDescriptor)
        
        let originalLength = textStore.length
        textStore = NSMutableAttributedString(attributedString: attributedString)
        textStore.enumerateAttachmentsOfType(TextAttachment.self) { [weak self] (attachment, range, stop) in
            attachment.imageProvider = self
        }
        edited([.editedAttributes, .editedCharacters], range: NSRange(location: 0, length: originalLength), changeInLength: textStore.length - originalLength)
    }
}

extension TextStorage: TextAttachmentImageProvider {

    func textAttachment(
        _ textAttachment: TextAttachment,
        imageForURL url: URL,
        onSuccess success: @escaping (UIImage) -> (),
        onFailure failure: @escaping () -> ()) -> UIImage
    {
        guard let attachmentsDelegate = attachmentsDelegate else {
            fatalError("This class doesn't really support not having an attachments delegate set.")
        }
        
        return attachmentsDelegate.storage(self, attachment: textAttachment, imageForURL: url, onSuccess: success, onFailure: failure)
    }

}<|MERGE_RESOLUTION|>--- conflicted
+++ resolved
@@ -177,11 +177,7 @@
         
         attributedString.enumerateAttribute(NSAttachmentAttributeName, in: fullRange, options: []) { (object, range, stop) in
 
-<<<<<<< HEAD
-            guard let object = object, !(object is MoreAttachment) else {
-=======
-            guard let object = object, !(object is LineAttachment) else {
->>>>>>> ce9e4635
+            guard let object = object, !(object is LineAttachment), !(object is MoreAttachment) else {
                 return
             }
 
