--- conflicted
+++ resolved
@@ -249,14 +249,9 @@
         }
 
         if style.headerLevel > 0 {
-<<<<<<< HEAD
-            let header = ElementNode.elementTypeForHeaderLevel(style.headerLevel) ?? .h1
-            block( ElementNode(type: header) )
-=======
-            let type = DOMString.elementTypeForHeaderLevel(style.headerLevel) ?? .h1
+            let type = ElementNode.elementTypeForHeaderLevel(style.headerLevel) ?? .h1
             let node = ElementNode(type: type)
             block(node)
->>>>>>> 2cf331cf
         }
 
         if !style.textLists.isEmpty {
@@ -341,17 +336,10 @@
     func htmlAttachmentToNode(_ attachment: HTMLAttachment) -> [Node] {
         let converter = Libxml2.In.HTMLConverter()
 
-<<<<<<< HEAD
         let rootNode = converter.convert(attachment.rawHTML)
 
         guard let firstChild = rootNode.children.first else {
-            return textToNode(attachment.rawHTML)
-=======
-        guard let rootNode = try? converter.convert(attachment.rawHTML),
-            let firstChild = rootNode.children.first
-        else {
             return textToNodes(attachment.rawHTML)
->>>>>>> 2cf331cf
         }
 
         guard rootNode.children.count == 1 else {
