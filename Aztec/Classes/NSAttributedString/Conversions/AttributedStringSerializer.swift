import Foundation
import UIKit

/// Composes an attributed string from an HTML tree.
///
class AttributedStringSerializer {

    private let defaultAttributes: [AttributedStringKey: Any]

    // MARK: - Initializers

    required init(defaultAttributes: [AttributedStringKey: Any]) {
        self.defaultAttributes = defaultAttributes
    }


    // MARK: - Conversion

    /// Serializes an attributed string with the specified node hierarchy.
    ///
    /// - Parameters:
    ///     - node: the head of the tree to compose into an attributed string.
    ///
    /// - Returns: the requested attributed string.
    ///
    func serialize(_ node: Node) -> NSAttributedString {
        return serialize(node, inheriting: defaultAttributes)
    }

    /// Recursive serialization method.  Useful for maintaining the font style of parent nodes.
    ///
    /// - Parameters:
    ///     - node: the node to convert to `NSAttributedString`.
    ///     - attributes: the inherited attributes from parent nodes.
    ///
    /// - Returns: the converted node as an `NSAttributedString`.
    ///
    fileprivate func serialize(_ node: Node, inheriting attributes: [AttributedStringKey: Any]) -> NSAttributedString {
        switch node {
        case let textNode as TextNode:
            return serialize(textNode, inheriting: attributes)
        case let commentNode as CommentNode:
            return serialize(commentNode, inheriting: attributes)
        case let elementNode as ElementNode:
            return serialize(elementNode, inheriting: attributes)
        default:
            fatalError("Nodes can be either text, comment or element nodes.")
        }
    }

    /// Serializes a `TextNode`.
    ///
    /// - Parameters:
    ///     - node: the node to convert to `NSAttributedString`.
    ///     - attributes: the inherited attributes from parent nodes.
    ///
    /// - Returns: the converted node as an `NSAttributedString`.
    ///
    fileprivate func serialize(_ node: TextNode, inheriting attributes: [AttributedStringKey: Any]) -> NSAttributedString {

        let text = sanitizeText(from: node)
        
        guard text.count > 0 else {
            return NSAttributedString()
        }
        
        let string = NSAttributedString(string: text, attributes: attributes)

        guard !node.needsClosingParagraphSeparator() else {
            return appendParagraphSeparator(to: string, inheriting: attributes)
        }

        return string
    }

    /// Serializes a `CommentNode`.
    ///
    /// - Parameters:
    ///     - node: the node to convert to `NSAttributedString`.
    ///     - attributes: the inherited attributes from parent nodes.
    ///
    /// - Returns: the converted node as an `NSAttributedString`.
    ///
    fileprivate func serialize(_ node: CommentNode, inheriting attributes: [AttributedStringKey: Any]) -> NSAttributedString {
        let attachment = CommentAttachment()
        attachment.text = node.comment

        return NSAttributedString(attachment: attachment, attributes: attributes)
    }

    /// Serializes an `ElementNode`.
    ///
    /// - Parameters:
    ///     - element: the node to convert to `NSAttributedString`.
    ///     - attributes: the inherited attributes from parent nodes.
    ///
    /// - Returns: the converted node as an `NSAttributedString`.
    ///
    fileprivate func serialize(_ element: ElementNode, inheriting attributes: [AttributedStringKey: Any]) -> NSAttributedString {

        guard element.isSupportedByEditor() else {
            return serialize(unsupported: element, inheriting: attributes)
        }

        let childAttributes = self.attributes(for: element, inheriting: attributes)
        let content = NSMutableAttributedString()

        if let representation = implicitRepresentation(for: element, inheriting: childAttributes) {
            content.append(representation)
        } else {
            for child in element.children {
                let childContent = serialize(child, inheriting: childAttributes)
                content.append(childContent)
            }
        }

        guard !element.needsClosingParagraphSeparator() else {
            return appendParagraphSeparator(to: content, inheriting: childAttributes)
        }

        return content
    }

    /// - Parameters:
    ///     - element: the node to convert to `NSAttributedString`.
    ///     - attributes: the inherited attributes from parent nodes.
    ///
    /// - Returns: the converted node as an `NSAttributedString`.
    ///
    fileprivate func serialize(unsupported element: ElementNode, inheriting attributes: [AttributedStringKey: Any]) -> NSAttributedString {
        let serializer = DefaultHTMLSerializer()
        let attachment = HTMLAttachment()

        attachment.rootTagName = element.name
        attachment.rawHTML = serializer.serialize(element)

        return NSAttributedString(attachment: attachment, attributes: attributes)
    }

    // MARK: - Paragraph Separator

    private func appendParagraphSeparator(to string: NSAttributedString, inheriting inheritedAttributes: [AttributedStringKey: Any]) -> NSAttributedString {

        let stringWithSeparator = NSMutableAttributedString(attributedString: string)

        stringWithSeparator.append(NSAttributedString(.paragraphSeparator, attributes: inheritedAttributes))

        return NSAttributedString(attributedString: stringWithSeparator)
    }

    // MARK: - Built-in formatter instances

    let blockquoteFormatter = BlockquoteFormatter()
    let boldFormatter = BoldFormatter()
    let divFormatter = HTMLDivFormatter()
    let h1Formatter = HeaderFormatter(headerLevel: .h1)
    let h2Formatter = HeaderFormatter(headerLevel: .h2)
    let h3Formatter = HeaderFormatter(headerLevel: .h3)
    let h4Formatter = HeaderFormatter(headerLevel: .h4)
    let h5Formatter = HeaderFormatter(headerLevel: .h5)
    let h6Formatter = HeaderFormatter(headerLevel: .h6)
    let hrFormatter = HRFormatter()
    let imageFormatter = ImageFormatter()
    let italicFormatter = ItalicFormatter()
    let linkFormatter = LinkFormatter()
    let orderedListFormatter = TextListFormatter(style: .ordered, increaseDepth: true)
    let paragraphFormatter = HTMLParagraphFormatter()
    let preFormatter = PreFormatter()
    let strikethroughFormatter = StrikethroughFormatter()
    let underlineFormatter = UnderlineFormatter()
    let unorderedListFormatter = TextListFormatter(style: .unordered, increaseDepth: true)
    let videoFormatter = VideoFormatter()

    // MARK: - Formatter Maps

    public lazy var attributeFormattersMap: [String: AttributeFormatter] = {
        return [:]
    }()

    public lazy var elementFormattersMap: [StandardElementType: AttributeFormatter] = {
        return [
            .blockquote: self.blockquoteFormatter,
            .div: self.divFormatter,
            .ol: self.orderedListFormatter,
            .ul: self.unorderedListFormatter,
            .strong: self.boldFormatter,
            .em: self.italicFormatter,
            .u: self.underlineFormatter,
            .del: self.strikethroughFormatter,
            .a: self.linkFormatter,
            .img: self.imageFormatter,
            .hr: self.hrFormatter,
            .h1: self.h1Formatter,
            .h2: self.h2Formatter,
            .h3: self.h3Formatter,
            .h4: self.h4Formatter,
            .h5: self.h5Formatter,
            .h6: self.h6Formatter,
            .p: self.paragraphFormatter,
            .pre: self.preFormatter,
            .video: self.videoFormatter
        ]
    }()

    let attributesToFormattersMap: [StandardHTMLAttribute: AttributeFormatter] = [:]

    public let styleToFormattersMap: [String: (AttributeFormatter, (String)->Any?)] = [
        "color": (ColorFormatter(), {(value) in return UIColor(hexString: value)}),
        "text-decoration": (UnderlineFormatter(), { (value) in return value == "underline" ? NSUnderlineStyle.styleSingle.rawValue : nil})
    ]

    func parseStyle(style: String) -> [String: String] {
        var stylesDictionary = [String: String]()
        let styleAttributes = style.components(separatedBy: ";")
        for sytleAttribute in styleAttributes {
            let keyValue = sytleAttribute.components(separatedBy: ":")
            guard keyValue.count == 2,
                  let key = keyValue.first?.trimmingCharacters(in: CharacterSet.whitespaces),
                  let value = keyValue.last?.trimmingCharacters(in: CharacterSet.whitespaces) else {
                continue
            }
            stylesDictionary[key] = value
        }
        return stylesDictionary
    }
}

private extension AttributedStringSerializer {

    // MARK: - NSAttributedString attribute generation

    /// Calculates the attributes for the specified node.  Returns a dictionary including inherited
    /// attributes.
    ///
    /// - Parameters:
    ///     - element: the node to get the information from.
    ///     - inheritedAttributes: the inherited attributes from parent nodes.
    ///
    /// - Returns: an attributes dictionary, for use in an NSAttributedString.
    ///
    func attributes(for element: ElementNode, inheriting inheritedAttributes: [AttributedStringKey: Any]) -> [AttributedStringKey: Any] {

        guard !(element is RootNode) else {
            return inheritedAttributes
        }

        let elementRepresentation = HTMLElementRepresentation(element)
        let representation = HTMLRepresentation(for: .element(elementRepresentation))
        var finalAttributes = inheritedAttributes

        if let elementFormatter = formatter(for: element) {
            finalAttributes = elementFormatter.apply(to: finalAttributes, andStore: representation)
        } else if element.name == StandardElementType.li.rawValue {
            // ^ Since LI is handled by the OL and UL formatters, we can safely ignore it here.
            finalAttributes = inheritedAttributes
        } else {
            finalAttributes = self.attributes(storing: elementRepresentation, in: finalAttributes)
        }

        finalAttributes = self.attributes(for: element.attributes, inheriting: finalAttributes)
        
        return finalAttributes
    }

    /// Calculates the attributes for the specified HTML attributes.  Returns a dictionary
    /// including the inherited attributes.
    ///
    /// - Parameters:
    ///     - htmlAttributes: the HTML attributes to calculate the string attributes from.
    ///     - inheritedAttributes: the attributes that will be inherited.
    ///
    /// - Returns: an attributes dictionary, for use in an NSAttributedString.
    ///
    private func attributes(for htmlAttributes: [Attribute], inheriting inheritedAttributes: [AttributedStringKey: Any]) -> [AttributedStringKey: Any] {

        let finalAttributes = htmlAttributes.reduce(inheritedAttributes) { (previousAttributes, htmlAttribute) -> [AttributedStringKey: Any] in
            return attributes(for: htmlAttribute, inheriting: previousAttributes)
        }

        return finalAttributes
    }


    /// Calculates the attributes for the specified HTML attribute.  Returns a dictionary
    /// including inherited attributes.
    ///
    /// - Parameters:
    ///     - attribute: the attribute to calculate the string attributes from.
    ///     - inheritedAttributes: the attributes that will be inherited.
    ///
    /// - Returns: an attributes dictionary, for use in an NSAttributedString.
    ///
    private func attributes(for attribute: Attribute, inheriting inheritedAttributes: [AttributedStringKey: Any]) -> [AttributedStringKey: Any] {

        let attributes: [AttributedStringKey: Any]

        if let attributeFormatter = formatter(for: attribute) {
            let attributeHTMLRepresentation = HTMLRepresentation(for: .attribute(attribute))

            attributes = attributeFormatter.apply(to: inheritedAttributes, andStore: attributeHTMLRepresentation)
        } else {
            attributes = inheritedAttributes
        }
        
        return attributes
    }


    /// Stores the specified HTMLElementRepresentation in a collection of NSAttributedString Attributes.
    ///
    /// - Parameters:
    ///     - representation: Instance of HTMLElementRepresentation to be stored.
    ///     - attributes: Attributes where we should store the HTML Representation.
    ///
    /// - Returns: A collection of NSAttributedString Attributes, including the specified HTMLElementRepresentation.
    ///
    private func attributes(storing representation: HTMLElementRepresentation, in attributes: [AttributedStringKey: Any]) -> [AttributedStringKey: Any] {
        let unsupportedHTML = attributes[.unsupportedHtml] as? UnsupportedHTML
        var representations = unsupportedHTML?.representations ?? []
        representations.append(representation)

        // Note:
        // We'll *ALWAYS* store a copy of the UnsupportedHTML instance. Reason is: reusing the old instance
        // would mean affecting a range that may fall beyond what we expected!
        //
        var updated = attributes
        updated[.unsupportedHtml] = UnsupportedHTML(representations: representations)

        return updated
    }
}

extension AttributedStringSerializer {

    // MARK: - Formatters

    func formatter(for attribute: Attribute) -> AttributeFormatter? {
        // TODO: implement attribute representation formatters
        //
        return nil
    }

    func formatter(for element: ElementNode) -> AttributeFormatter? {

        guard let standardType = element.standardName else {
            return nil
        }

        let equivalentNames = standardType.equivalentNames

        for (key, formatter) in elementFormattersMap {
            if equivalentNames.contains(key.rawValue) {
                return formatter
            }
        }

        return nil
    }
}


// MARK: - Implicit Representations
//
private extension AttributedStringSerializer {

    /// Some elements have an implicit representation that doesn't really follow the standard
    /// conversion logic.  This method takes care of such specialized conversions.
    ///
    /// - Parameters:
    ///     - element: the element to request an implicit representation for.
    ///     - attributes: the attributes that the output attributed string will inherit.
    ///
    /// - Returns: the requested implicit representation, if one exists, or `nil`.
    ///
    func implicitRepresentation(for element: ElementNode, inheriting attributes: [AttributedStringKey: Any]) -> NSAttributedString? {

        guard let elementType = element.standardName else {
            return nil
        }
<<<<<<< HEAD
=======

        if let linkedImageAttributes = linkedImageAttributes(for: element, inheriting: attributes) {
            return implicitRepresentation(for: .img, inheriting: linkedImageAttributes)
        }
>>>>>>> aec651b9

        return implicitRepresentation(for: elementType, inheriting: attributes)
    }


    /// Some element types have an implicit representation that doesn't really follow the standard
    /// conversion logic.  This method takes care of such specialized conversions.
    ///
    /// - Parameters:
    ///     - elementType: the element type to request an implicit representation for.
    ///     - attributes: the attributes that the output attributed string will inherit.
    ///
    /// - Returns: the requested implicit representation, if one exists, or `nil`.
    ///
    private func implicitRepresentation(for elementType: StandardElementType, inheriting attributes: [AttributedStringKey: Any]) -> NSAttributedString? {

        switch elementType {
        case .hr, .img, .video:
            return NSAttributedString(string: .textAttachment, attributes: attributes)
        case .br:
            return NSAttributedString(.lineSeparator, attributes: attributes)
        default:
            return nil
        }
    }


    /// Whenever the `element`'s nodeType is `a` (link!), and there's a single child of the `.img` type, this method will return the
    /// NSAttributedString attributes representing the 'Linked Image' Element.
    ///
    /// - Parameters:
    ///     - element: The container element.
    ///     - attributes: NSAttributedString attributes, to be inherited.
    ///
    /// - Returns: The collection of 'Inherited Attributes' with it's internal ImageAttachment modified, so that it carries the 'linkElement'
    ///   target URL.
    ///
    private func linkedImageAttributes(for element: ElementNode, inheriting attributes: [AttributedStringKey: Any]) -> [AttributedStringKey: Any]? {
        guard element.isNodeType(.a),
            let imgElement = element.onlyChild(ofType: .img)
        else {
            return nil
        }

        var attributesWithoutLink = attributes
        attributesWithoutLink[.link] = nil
        attributesWithoutLink[.linkHtmlRepresentation] = nil

        let imgAttributes = self.attributes(for: imgElement, inheriting: attributesWithoutLink)
        let linkText = element.stringValueForAttribute(named: HTMLLinkAttribute.Href.rawValue) ?? ""

        let attachment = imgAttributes[.attachment] as! ImageAttachment
        attachment.linkURL = URL(string: linkText)

        return imgAttributes
    }
}


// MARK: - Text Sanitization for Rendering

private extension AttributedStringSerializer {
    
    func sanitizeText(from textNode: TextNode) -> String {
        guard shouldSanitizeText(for: textNode) else {
            return textNode.text()
        }
        
        return sanitize(textNode.text())
    }
    
    /// This method check that in the current context it makes sense to clean up newlines and double spaces from text.
    /// For example if you are inside a pre element you shoulnd't clean up the nodes.
    ///
    /// - Parameter rawNode: the base node to check
    ///
    /// - Returns: true if sanitization should happen, false otherwise
    ///
    private func shouldSanitizeText(for textNode: TextNode) -> Bool {
        return !textNode.hasAncestor(ofType: .pre)
    }
    
    private func sanitize(_ text: String) -> String {
        let hasAnEndingSpace = text.hasSuffix(String(.space))
        let hasAStartingSpace = text.hasPrefix(String(.space))
        
        // We cannot use CharacterSet.whitespacesAndNewlines directly, because it includes
        // U+000A, which is non-breaking space.  We need to maintain it.
        //
        let whitespace = CharacterSet.whitespacesAndNewlines
        let whitespaceToKeep = CharacterSet(charactersIn: String(.nonBreakingSpace))
        let whitespaceToRemove = whitespace.subtracting(whitespaceToKeep)
        
        let trimmedText = text.trimmingCharacters(in: whitespaceToRemove)
        var singleSpaceText = trimmedText
        let doubleSpace = "  "
        let singleSpace = " "
        
        while singleSpaceText.range(of: doubleSpace) != nil {
            singleSpaceText = singleSpaceText.replacingOccurrences(of: doubleSpace, with: singleSpace)
        }
        
        let noBreaksText = singleSpaceText.replacingOccurrences(of: String(.lineFeed), with: "")
        let endingSpace = !noBreaksText.isEmpty && hasAnEndingSpace ? String(.space) : ""
        let startingSpace = !noBreaksText.isEmpty && hasAStartingSpace ? String(.space) : ""
        return "\(startingSpace)\(noBreaksText)\(endingSpace)"
    }
}<|MERGE_RESOLUTION|>--- conflicted
+++ resolved
@@ -377,13 +377,6 @@
         guard let elementType = element.standardName else {
             return nil
         }
-<<<<<<< HEAD
-=======
-
-        if let linkedImageAttributes = linkedImageAttributes(for: element, inheriting: attributes) {
-            return implicitRepresentation(for: .img, inheriting: linkedImageAttributes)
-        }
->>>>>>> aec651b9
 
         return implicitRepresentation(for: elementType, inheriting: attributes)
     }
@@ -409,37 +402,6 @@
             return nil
         }
     }
-
-
-    /// Whenever the `element`'s nodeType is `a` (link!), and there's a single child of the `.img` type, this method will return the
-    /// NSAttributedString attributes representing the 'Linked Image' Element.
-    ///
-    /// - Parameters:
-    ///     - element: The container element.
-    ///     - attributes: NSAttributedString attributes, to be inherited.
-    ///
-    /// - Returns: The collection of 'Inherited Attributes' with it's internal ImageAttachment modified, so that it carries the 'linkElement'
-    ///   target URL.
-    ///
-    private func linkedImageAttributes(for element: ElementNode, inheriting attributes: [AttributedStringKey: Any]) -> [AttributedStringKey: Any]? {
-        guard element.isNodeType(.a),
-            let imgElement = element.onlyChild(ofType: .img)
-        else {
-            return nil
-        }
-
-        var attributesWithoutLink = attributes
-        attributesWithoutLink[.link] = nil
-        attributesWithoutLink[.linkHtmlRepresentation] = nil
-
-        let imgAttributes = self.attributes(for: imgElement, inheriting: attributesWithoutLink)
-        let linkText = element.stringValueForAttribute(named: HTMLLinkAttribute.Href.rawValue) ?? ""
-
-        let attachment = imgAttributes[.attachment] as! ImageAttachment
-        attachment.linkURL = URL(string: linkText)
-
-        return imgAttributes
-    }
 }
 
 
