--- conflicted
+++ resolved
@@ -218,16 +218,8 @@
     /// the UITextView, their exclusion paths are removed from textStorage.
     ///
     func resetAttachmentManager() {
-<<<<<<< HEAD
-        for (identifier, attachmentView) in attachmentViews {
+        for (_, attachmentView) in attachmentViews {
             attachmentView.removeFromSuperview()
-=======
-        // Clean up any stale exclusion paths
-        removeAttachmentExclusionPaths()
-
-        for (_, attachmentView) in attachmentViews {
-            attachmentView.view.removeFromSuperview()
->>>>>>> b2bc8bce
         }
 
         attachmentViews.removeAll()
