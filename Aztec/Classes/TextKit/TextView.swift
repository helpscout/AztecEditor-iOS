--- conflicted
+++ resolved
@@ -526,11 +526,7 @@
     ///   - text: the text being added
     ///   - range: the range of the insertion of the new text
     ///
-<<<<<<< HEAD
     private func refreshListAfterInsertion(of text: String, at range: NSRange) {
-=======
-    private func refreshListAfterInsertionOf(text:String, range:NSRange) {
->>>>>>> d4529b89
         //check if new text is part of a list
         guard let textList = storage.textListAttribute(atIndex: range.location) else {
             return
@@ -567,11 +563,7 @@
     ///   - text: the text being added
     ///   - range: the range of the insertion of the new text
     ///
-<<<<<<< HEAD
     private func refreshListAfterDeletion(of deletedText: NSAttributedString, at range: NSRange) {
-=======
-    private func refreshListAfterDeletionOf(text deletedText: NSAttributedString, atRange range:NSRange) {
->>>>>>> d4529b89
         guard let textList = deletedText.textListAttribute(atIndex: 0),
               deletedText.string == "\n" || range.location == 0 else {
             return
