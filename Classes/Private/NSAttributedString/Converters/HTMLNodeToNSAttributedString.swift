--- conflicted
+++ resolved
@@ -1,19 +1,12 @@
 import Foundation
 
 class HMTLNodeToNSAttributedString: SafeConverter {
-<<<<<<< HEAD
 
     typealias ElementNode = Libxml2.ElementNode
     typealias Node = Libxml2.Node
     typealias RootNode = Libxml2.RootNode
+    typealias StringAttribute = Libxml2.StringAttribute
     typealias TextNode = Libxml2.TextNode
-=======
-    typealias HTML = Libxml2.HTML
-    typealias ElementNode = HTML.ElementNode
-    typealias Node = HTML.Node
-    typealias StringAttribute = HTML.StringAttribute
-    typealias TextNode = HTML.TextNode
->>>>>>> 435dcba8
 
     /// The default font descriptor that will be used as a base for conversions.
     ///
@@ -191,13 +184,8 @@
         if isLink(node) {
             let linkURL: String
 
-<<<<<<< HEAD
             if let attributeIndex = node.attributes.indexOf({ $0.name == HTMLLinkAttribute.Href.rawValue }),
-                let attribute = node.attributes[attributeIndex] as? Libxml2.StringAttribute {
-=======
-            if let attributeIndex = node.attributes.indexOf({ $0.name == HTMLLinkAttributes.Href.rawValue }),
                 let attribute = node.attributes[attributeIndex] as? StringAttribute {
->>>>>>> 435dcba8
 
                 linkURL = attribute.value
             } else {
