--- conflicted
+++ resolved
@@ -243,25 +243,6 @@
     /// Enumerates all of the "Paragraph ElementNode's" contained within a collection of AttributedString's Atributes.
     ///
     func enumerateParagraphNodes(in style: ParagraphStyle, block: ((ElementNode) -> Void)) {
-<<<<<<< HEAD
-=======
-        if style.blockquote != nil {
-            let node = ElementNode(type: .blockquote)
-            block(node)
-        }
-
-        if style.htmlParagraph != nil {
-            let node = ElementNode(type: .p)
-            block(node)
-        }
-
-        if style.headerLevel > 0 {
-            let type = ElementNode.elementTypeForHeaderLevel(style.headerLevel) ?? .h1
-            let node = ElementNode(type: type)
-            block(node)
-        }
-
->>>>>>> 54f3103c
         if !style.textLists.isEmpty {
             let node = ElementNode(type: .li)
             block(node)
@@ -272,11 +253,12 @@
             case is Blockquote:
                 node = ElementNode(type: .blockquote)
             case let header as Header:
-                let type = DOMString.elementTypeForHeaderLevel(header.level.rawValue) ?? .h1
+                let type = ElementNode.elementTypeForHeaderLevel(header.level.rawValue) ?? .h1
                 node = ElementNode(type: type)
             case let list as TextList:
-                let node = list.style == .ordered ? ElementNode(type: .ol) : ElementNode(type: .ul)
-                block(node)
+                node = list.style == .ordered ? ElementNode(type: .ol) : ElementNode(type: .ul)
+            case is HTMLParagraph:
+                node = ElementNode(type: .p)
             default:
                 node = nil
             }
