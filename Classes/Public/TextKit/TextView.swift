import UIKit
import Gridicons

public protocol TextViewMediaDelegate: class {

    /// This method requests from the delegate the image at the specified URL.
    ///
    /// - Parameters:
    ///     - textView: the `TextView` the call has been made from.
    ///     - url: the url to download the image from.
    ///     - success: when the image is obtained, this closure should be executed.
    ///     - failure: if the image cannot be obtained, this closure should be executed.
    ///
    /// - Returns: the placeholder for the requested image.  Also useful if showing low-res versions
    ///         of the images.
    ///
    func image(forTextView textView: TextView, atUrl url: NSURL, onSuccess success: UIImage -> Void, onFailure failure: Void -> Void) -> UIImage
}

public class TextView: UITextView {

    typealias ElementNode = Libxml2.ElementNode

<<<<<<< HEAD
    private(set) public lazy var attachmentManager: AztecAttachmentManager = {
=======
    // MARK: - Properties: Attachments & Media

    private(set) lazy var attachmentManager: AztecAttachmentManager = {
>>>>>>> 8eb243df
        AztecAttachmentManager(textView: self)
    }()

    /// The media delegate takes care of providing remote media when requested by the `TextView`.
    /// If this is not set, all remove images will be left blank.
    ///
    public weak var mediaDelegate: TextViewMediaDelegate? = nil

    // MARK: - Properties: GUI Defaults

    let defaultFont: UIFont
    var defaultMissingImage: UIImage

    // MARK: - Properties: Text Storage

    var storage: AztecTextStorage {
        return textStorage as! AztecTextStorage
    }

    // MARK: - Properties: UIView Overrides

    override public var bounds: CGRect {
        didSet {
            if oldValue.size == bounds.size {
                return
            }

            attachmentManager.resizeAttachments()
        }
    }

    // MARK: - Init & deinit

    public init(defaultFont: UIFont, defaultMissingImage: UIImage) {
        let storage = AztecTextStorage()
        let layoutManager = NSLayoutManager()
        let container = NSTextContainer()

        self.defaultFont = defaultFont
        self.defaultMissingImage = defaultMissingImage

        storage.addLayoutManager(layoutManager)
        layoutManager.addTextContainer(container)
        container.widthTracksTextView = true

        super.init(frame: CGRect(x: 0, y: 0, width: 10, height: 10), textContainer: container)

        startListeningToEvents()
    }

    required public init?(coder aDecoder: NSCoder) {

        defaultFont = UIFont.systemFontOfSize(14)
        defaultMissingImage = Gridicon.iconOfType(.Image)

        super.init(coder: aDecoder)
    }

    deinit {
        stopListeningToEvents()
    }


    // MARK: - UIView Overrides

    public override func didMoveToWindow() {
        super.didMoveToWindow()
        attachmentManager.layoutAttachmentViews()
    }


    // MARK: - Events

    /// Wires all of the Notifications / Delegates required!
    ///
    private func startListeningToEvents() {
        // Notifications
        let nc = NSNotificationCenter.defaultCenter()
        nc.addObserver(self, selector: #selector(textViewDidChange), name: UITextViewTextDidChangeNotification, object: self)

        // Delegates
        layoutManager.delegate = self
        attachmentManager.delegate = self
    }

    private func stopListeningToEvents() {
        NSNotificationCenter.defaultCenter().removeObserver(self)
    }

    // MARK: - Paragraphs

    /// Get the default paragraph style for the editor.
    ///
    /// - Returns: The default paragraph style.
    ///
    func defaultParagraphStyle() -> NSParagraphStyle {
        // TODO: We need to implement this properly, Just stubbed for now.
        return NSParagraphStyle()
    }


    /// Get the ranges of paragraphs that encompase the specified range.
    ///
    /// - Parameters:
    ///     - range: The specified NSRange.
    ///
    /// - Returns an array of NSRange objects.
    ///
    func rangesOfParagraphsEnclosingRange(range: NSRange) -> [NSRange] {
        var paragraphRanges = [NSRange]()
        let string = storage.string as NSString
        string.enumerateSubstringsInRange(NSRange(location: 0, length: string.length),
                                          options: .ByParagraphs,
                                          usingBlock: { (substring, substringRange, enclosingRange, stop) in
                                            // Stop if necessary.
                                            if substringRange.location > NSMaxRange(range) {
                                                stop.memory = true
                                                return
                                            }

                                            // Bail early if the paragraph precedes the start of the selection
                                            if NSMaxRange(substringRange) < range.location {
                                                return
                                            }

                                            paragraphRanges.append(substringRange)
        })
        return paragraphRanges
    }

    // MARK: - HTML Interaction

    /// Converts the current Attributed Text into a raw HTML String
    ///
    /// - Returns: The HTML version of the current Attributed String.
    ///
    public func getHTML() -> String {
        return storage.getHTML()
    }


    /// Loads the specified HTML into the editor.
    ///
    /// - Parameters:
    ///     - html: The raw HTML we'd be editing.
    ///
    public func setHTML(html: String) {
        // NOTE: there's a bug in UIKit that causes the textView's font to be changed under certain
        //      conditions.  We are assigning the default font here again to avoid that issue.
        //
        //      More information about the bug here:
        //          https://github.com/wordpress-mobile/WordPress-Aztec-iOS/issues/58
        //
        font = defaultFont

        storage.setHTML(html, withDefaultFontDescriptor: font!.fontDescriptor())
        attachmentManager.reloadAttachments()
    }


    // MARK: - Getting format identifiers


    /// Get a list of format identifiers spanning the specified range as a String array.
    ///
    /// - Parameters:
    ///     - range: An NSRange to inspect.
    ///
    /// - Returns: A list of identifiers.
    ///
    public func formatIdentifiersSpanningRange(range: NSRange) -> [String] {
        var identifiers = [String]()

        if storage.length == 0 {
            return identifiers
        }

        if range.length == 0 {
            return formatIdentifiersAtIndex(range.location)
        }

        if boldFormattingSpansRange(range) {
            identifiers.append(FormattingIdentifier.Bold.rawValue)
        }

        if italicFormattingSpansRange(range) {
            identifiers.append(FormattingIdentifier.Italic.rawValue)
        }

        if underlineFormattingSpansRange(range) {
            identifiers.append(FormattingIdentifier.Underline.rawValue)
        }

        if strikethroughFormattingSpansRange(range) {
            identifiers.append(FormattingIdentifier.Strikethrough.rawValue)
        }

        return identifiers
    }


    /// Get a list of format identifiers at a specific index as a String array.
    ///
    /// - Parameters:
    ///     - range: The character index to inspect.
    ///
    /// - Returns: A list of identifiers.
    ///
    public func formatIdentifiersAtIndex(index: Int) -> [String] {
        var identifiers = [String]()

        if storage.length == 0 {
            return identifiers
        }

        let index = adjustedIndex(index)

        if formattingAtIndexContainsBold(index) {
            identifiers.append(FormattingIdentifier.Bold.rawValue)
        }

        if formattingAtIndexContainsItalic(index) {
            identifiers.append(FormattingIdentifier.Italic.rawValue)
        }

        if formattingAtIndexContainsUnderline(index) {
            identifiers.append(FormattingIdentifier.Underline.rawValue)
        }

        if formattingAtIndexContainsStrikethrough(index) {
            identifiers.append(FormattingIdentifier.Strikethrough.rawValue)
        }

        if formattingAtIndexContainsBlockquote(index) {
            identifiers.append(FormattingIdentifier.Blockquote.rawValue)
        }

        return identifiers
    }


    // MARK: - Formatting


    /// Adds or removes a bold style from the specified range.
    ///
    /// - Parameters:
    ///     - range: The NSRange to edit.
    ///
    public func toggleBold(range range: NSRange) {

        guard range.length > 0 else {
            return
        }

        storage.toggleBold(range)
    }


    /// Adds or removes a italic style from the specified range.
    ///
    /// - Parameters:
    ///     - range: The NSRange to edit.
    ///
    public func toggleItalic(range range: NSRange) {

        guard range.length > 0 else {
            return
        }

        storage.toggleItalic(range)
    }


    /// Adds or removes a underline style from the specified range.
    ///
    /// - Parameters:
    ///     - range: The NSRange to edit.
    ///
    public func toggleUnderline(range range: NSRange) {

        guard range.length > 0 else {
            return
        }

        storage.toggleUnderlineForRange(range)
    }


    /// Adds or removes a strikethrough style from the specified range.
    ///
    /// - Parameters:
    ///     - range: The NSRange to edit.
    ///
    public func toggleStrikethrough(range range: NSRange) {

        guard range.length > 0 else {
            return
        }

        storage.toggleStrikethrough(range)
    }


    /// Adds or removes a ordered list style from the specified range.
    ///
    /// - Parameters:
    ///     - range: The NSRange to edit.
    ///
    public func toggleOrderedList(range range: NSRange) {
        print("ordered")
    }


    /// Adds or removes a unordered list style from the specified range.
    ///
    /// - Paramters:
    ///     - range: The NSRange to edit.
    ///
    public func toggleUnorderedList(range range: NSRange) {
        print("unordered")
    }


    /// Adds or removes a blockquote style from the specified range.
    /// Blockquotes are applied to an entire paragrah regardless of the range.
    /// If the range spans multiple paragraphs, the style is applied to all
    /// affected paragraphs.
    ///
    /// - Parameters:
    ///     - range: The NSRange to edit.
    ///
    public func toggleBlockquote(range range: NSRange) {
        let storage = textStorage

        // Check if the start of the selection is already in a blockquote.
        let addingStyle = !formattingAtIndexContainsBlockquote(range.location)

        // Get the affected paragraphs
        let paragraphRanges = rangesOfParagraphsEnclosingRange(range)
        guard let firstRange = paragraphRanges.first else {
            return
        }

        // Compose the range for the blockquote.
        var length = 0
        for range in paragraphRanges {
            length += range.length
        }
        let blockquoteRange = NSRange(location: firstRange.location, length: length)

        // TODO: Assign or remove the blockquote custom attribute.


        // Add or remove indentation as needed.
        // First get the list of pristine ranges to edit. We do this so
        // a modification doesn't impact the next returned range as paragraph
        // styles can be apparently merged to a single range in some cases.
        var rangesToStyle = [NSRange]()
        storage.enumerateAttribute(NSParagraphStyleAttributeName,
                                   inRange: blockquoteRange,
                                   options: [],
                                   usingBlock: { (value, range, stop) in
                                    rangesToStyle.append(range)
        })
        // Now loop over our pristine ranges knowing that any edits won't impact
        // subsquent ranges.
        for range in rangesToStyle {
            let value = storage.attribute(NSParagraphStyleAttributeName, atIndex: range.location, effectiveRange: nil)
            let style = value as? NSParagraphStyle ?? defaultParagraphStyle()

            var tab: CGFloat = 0
            if addingStyle {
                tab = min(style.headIndent + Metrics.defaultIndentation, Metrics.maxIndentation)
            } else {
                tab = max(0, style.headIndent - Metrics.defaultIndentation)
            }

            let newStyle = NSMutableParagraphStyle()
            newStyle.setParagraphStyle(style)
            newStyle.headIndent = tab
            newStyle.firstLineHeadIndent = tab

            storage.addAttribute(NSParagraphStyleAttributeName, value: newStyle, range: range)
        }
    }


    /// Adds or removes a link from the specified range.
    ///
    /// - Parameters:
    ///     - range: The NSRange to edit.
    ///
    public func toggleLink(range range: NSRange, params: [String: AnyObject]) {
        print("link")
    }


    // MARK: - Embeds


    /// Inserts an image at the specified index
    ///
    /// - Parameters:
    ///     - path: The path of the image to be inserted.
    ///     - index: The character index at which to insert the image.
    ///
    public func insertImage(image: UIImage, index: Int) {
        let identifier = NSUUID().UUIDString
        let attachment = AztecTextAttachment(identifier: identifier)
        attachment.kind = .Image(image: image)

        // Inject the Attachment and Layout
        let insertionRange = NSMakeRange(index, 0)
        let attachmentString = NSAttributedString(attachment: attachment)
        textStorage.replaceCharactersInRange(insertionRange, withAttributedString: attachmentString)

        // Move the cursor after the attachment
        let selectionRange = NSMakeRange(index + attachmentString.length + 1, 0)
        selectedRange = selectionRange

        // Make sure to reload + layout
        attachmentManager.reloadAttachments()
    }


    /// Inserts a Video attachment at the specified index
    ///
    /// - Parameters:
    ///     - index: The character index at which to insert the image.
    ///     - params: TBD
    ///
    public func insertVideo(index: Int, params: [String: AnyObject]) {
        print("video")
    }


    // MARK - Inspectors
    // MARK - Inspect Within Range


    /// Returns the associated AztecTextAttachment, at a given point, if any.
    ///
    /// - Parameters:
    ///     - point: The point on screen to check for attachments.
    ///
    /// - Returns: The associated AztecTextAttachment.
    ///
    public func textAttachmentAtPoint(point: CGPoint) -> AztecTextAttachment? {
        let index = layoutManager.characterIndexForPoint(point, inTextContainer: textContainer, fractionOfDistanceBetweenInsertionPoints: nil)
        guard index <= textStorage.length else {
            return nil
        }

        return textStorage.attribute(NSAttachmentAttributeName, atIndex: index, effectiveRange: nil) as? AztecTextAttachment
    }


    /// Check if the bold attribute spans the specified range.
    ///
    /// - Parameters:
    ///     - range: The NSRange to inspect.
    ///
    /// - Returns: True if the attribute spans the entire range.
    ///
    public func boldFormattingSpansRange(range: NSRange) -> Bool {
        return storage.fontTrait(.TraitBold, spansRange: range)
    }


    /// Check if the italic attribute spans the specified range.
    ///
    /// - Parameters:
    ///     - range: The NSRange to inspect.
    ///
    /// - Returns: True if the attribute spans the entire range.
    ///
    public func italicFormattingSpansRange(range: NSRange) -> Bool {
        return storage.fontTrait(.TraitItalic, spansRange: range)
    }


    /// Check if the underline attribute spans the specified range.
    ///
    /// - Parameters:
    ///     - range: The NSRange to inspect.
    ///
    /// - Returns: True if the attribute spans the entire range.
    ///
    public func underlineFormattingSpansRange(range: NSRange) -> Bool {
        let index = maxIndex(range.location)
        var effectiveRange = NSRange()
        if let attr = storage.attribute(NSUnderlineStyleAttributeName, atIndex: index, effectiveRange: &effectiveRange),
            let value = attr as? Int {

            return value == NSUnderlineStyle.StyleSingle.rawValue && NSEqualRanges(range, NSIntersectionRange(range, effectiveRange))
        }
        return false
    }


    /// Check if the strikethrough attribute spans the specified range.
    ///
    /// - Parameters:
    ///     - range: The NSRange to inspect.
    ///
    /// - Returns: True if the attribute spans the entire range.
    ///
    public func strikethroughFormattingSpansRange(range: NSRange) -> Bool {
        let index = maxIndex(range.location)
        var effectiveRange = NSRange()
        if let attr = storage.attribute(NSStrikethroughStyleAttributeName, atIndex: index, effectiveRange: &effectiveRange),
            let value = attr as? Int {

            return value == NSUnderlineStyle.StyleSingle.rawValue && NSEqualRanges(range, NSIntersectionRange(range, effectiveRange))
        }
        return false
    }


    /// Check if the blockquote attribute spans the specified range.
    ///
    /// - Parameters:
    ///     - range: The NSRange to inspect.
    ///
    /// - Returns: True if the attribute spans the entire range.
    ///
    public func blockquoteFormattingSpansRange(range: NSRange) -> Bool {
        let index = maxIndex(range.location)
        var effectiveRange = NSRange()
        if let attr = storage.attribute(NSParagraphStyleAttributeName, atIndex: index, effectiveRange: &effectiveRange),
            let value = attr as? NSParagraphStyle {

            return value.headIndent == Metrics.defaultIndentation && NSEqualRanges(range, NSIntersectionRange(range, effectiveRange))
        }
        return false
    }


    /// The maximum index should never exceed the length of the text storage minus one,
    /// else we court out of index exceptions.
    ///
    /// - Parameters:
    ///     - index: The candidate index. If the index is greater than the max allowed, the max is returned.
    ///
    /// - Returns: If the index is greater than the max allowed, the max is returned, else the original value.
    ///
    func maxIndex(index: Int) -> Int {
        if index >= storage.length {
            return storage.length - 1
        }
        return index
    }


    /// In most instances, the value of NSRange.location is off by one when compared to a character index.
    /// Call this method to get an adjusted character index from an NSRange.location.
    ///
    /// - Parameters:
    ///     - index: The candidate index.
    ///
    /// - Returns: The specified or maximum index.
    ///
    func adjustedIndex(index: Int) -> Int {
        let index = maxIndex(index)
        return max(0, index - 1)
    }


    // MARK - Inspect at Index


    /// Check if the bold attribute exists at the specified index.
    ///
    /// - Parameters:
    ///     - index: The character index to inspect.
    ///
    /// - Returns: True if the attribute exists at the specified index.
    ///
    public func formattingAtIndexContainsBold(index: Int) -> Bool {
        return storage.fontTrait(.TraitBold, existsAtIndex: index)
    }


    /// Check if the italic attribute exists at the specified index.
    ///
    /// - Parameters:
    ///     - index: The character index to inspect.
    ///
    /// - Returns: True if the attribute exists at the specified index.
    ///
    public func formattingAtIndexContainsItalic(index: Int) -> Bool {
        return storage.fontTrait(.TraitItalic, existsAtIndex: index)
    }


    /// Check if the underline attribute exists at the specified index.
    ///
    /// - Parameters:
    ///     - index: The character index to inspect.
    ///
    /// - Returns: True if the attribute exists at the specified index.
    ///
    public func formattingAtIndexContainsUnderline(index: Int) -> Bool {
        guard let attr = storage.attribute(NSUnderlineStyleAttributeName, atIndex: index, effectiveRange: nil) else {
            return false
        }
        // TODO: Figure out how to reconcile this with Link style.
        if let value = attr as? Int {
            return value == NSUnderlineStyle.StyleSingle.rawValue
        }
        return false
    }


    /// Check if the strikethrough attribute exists at the specified index.
    ///
    /// - Parameters:
    ///     - index: The character index to inspect.
    ///
    /// - Returns: True if the attribute exists at the specified index.
    ///
    public func formattingAtIndexContainsStrikethrough(index: Int) -> Bool {
        guard let attr = storage.attribute(NSStrikethroughStyleAttributeName, atIndex: index, effectiveRange: nil) else {
            return false
        }
        if let value = attr as? Int {
            return value == NSUnderlineStyle.StyleSingle.rawValue
        }
        return false
    }
    
    
    /// Check if the blockquote attribute exists at the specified index.
    ///
    /// - Parameters:
    ///     - index: The character index to inspect.
    ///
    /// - Returns: True if the attribute exists at the specified index.
    ///
    public func formattingAtIndexContainsBlockquote(index: Int) -> Bool {
        guard let attr = storage.attribute(NSParagraphStyleAttributeName, atIndex: index, effectiveRange: nil) as? NSParagraphStyle else {
            return false
        }
        
        // TODO: This is very basic. We'll want to check for our custom blockquote attribute eventually.
        return attr.headIndent != 0
    }
}


// MARK: - NSLayoutManagerDelegate

extension TextView: NSLayoutManagerDelegate
{

}

// MARK: - AztecAttachmentManagerDelegate

extension TextView: AztecAttachmentManagerDelegate
{
    public func attachmentManager(attachmentManager: AztecAttachmentManager, viewForAttachment attachment: AztecTextAttachment) -> UIView? {
        guard let kind = attachment.kind else {
            return nil
        }

        switch kind {
        case .MissingImage:
            let missingImageView = UIImageView(image: defaultMissingImage)
            return missingImageView
        case .RemoteImage(let url):
            if let mediaDelegate = mediaDelegate {

                let success = { [weak self] (image: UIImage) -> Void in
                    self?.attachmentManager.assignView(UIImageView(image: image), forAttachment: attachment)
                }

                let failure = { [weak self] () -> () in
                    self?.attachmentManager.assignView(UIImageView(image: self?.defaultMissingImage), forAttachment: attachment)
                }

                let placeholderImage = mediaDelegate.image(forTextView: self, atUrl: url, onSuccess: success, onFailure: failure)
                let placeholderImageView = UIImageView(image: placeholderImage)
                return placeholderImageView
            } else {
                return UIImageView(image: defaultMissingImage)
            }

        case .Image(let image):
            return UIImageView(image: image)
        }
    }
}


// MARK: - Notification Handlers

extension TextView
{
    func textViewDidChange(note: NSNotification) {
        attachmentManager.reloadOrLayoutAttachmentsAsNeeded()
    }
}<|MERGE_RESOLUTION|>--- conflicted
+++ resolved
@@ -21,13 +21,13 @@
 
     typealias ElementNode = Libxml2.ElementNode
 
-<<<<<<< HEAD
-    private(set) public lazy var attachmentManager: AztecAttachmentManager = {
-=======
+
+//    private(set) public lazy var attachmentManager: AztecAttachmentManager = {
+
     // MARK: - Properties: Attachments & Media
 
     private(set) lazy var attachmentManager: AztecAttachmentManager = {
->>>>>>> 8eb243df
+
         AztecAttachmentManager(textView: self)
     }()
 
