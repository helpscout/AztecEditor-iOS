import Foundation
import UIKit

protocol TextStorageImageProvider {
    func storage(storage: TextStorage, attachment: TextAttachment, imageForURL url: NSURL, onSuccess success: (UIImage) -> (), onFailure failure: () -> ()) -> UIImage
    func storage(storage: TextStorage, missingImageForAttachment: TextAttachment) -> UIImage
}

/// Custom NSTextStorage
///
public class TextStorage: NSTextStorage {

    typealias ElementNode = Libxml2.ElementNode
    typealias TextNode = Libxml2.TextNode
    typealias RootNode = Libxml2.RootNode

    /// Element names for bold.
    ///
    /// - Note: The first element name is the preferred one.
    ///
    private static let elementNamesForBold = ["b", "strong"]

    /// Element names for italic.
    ///
    /// - Note: The first element name is the preferred one.
    ///
    private static let elementNamesForItalic = ["em", "i"]

    /// Element names for strikethrough.
    ///
    /// - Note: The first element name is the preferred one.
    ///
    private static let elementNamesForStrikethrough = ["s", "strike"]

    /// Element names for underline.
    ///
    /// - Note: The first element name is the preferred one.
    ///
    private static let elementNamesForUnderline = ["u"]

    private var textStore = NSMutableAttributedString(string: "", attributes: nil)

    private var rootNode: RootNode = {
        return RootNode(children: [TextNode(text: "")])
    }()

    // MARK: - NSTextStorage

    override public var string: String {
        return textStore.string
    }

    // MARK: - Attachments

    var imageProvider: TextStorageImageProvider?

    public func TextAttachments() -> [TextAttachment] {
        let range = NSMakeRange(0, length)
        var attachments = [TextAttachment]()
        enumerateAttribute(NSAttachmentAttributeName, inRange: range, options: []) { (object, range, stop) in
            if let attachment = object as? TextAttachment {
                attachments.append(attachment)
            }
        }

        return attachments
    }

    public func range(forAttachment attachment: TextAttachment) -> NSRange? {

        var range: NSRange?

        textStore.enumerateAttachmentsOfType(TextAttachment.self) { (currentAttachment, currentRange, stop) in
            if attachment == currentAttachment {
                range = currentRange
                stop.memory = true
            }
        }

        return range
    }


    // MARK: - Overriden Methods

    override public func attributesAtIndex(location: Int, effectiveRange range: NSRangePointer) -> [String : AnyObject] {
        return textStore.attributesAtIndex(location, effectiveRange: range)
    }
 
    override public func replaceCharactersInRange(range: NSRange, withAttributedString attrString: NSAttributedString) {
        beginEditing()
        textStore.replaceCharactersInRange(range, withAttributedString: attrString)
        rootNode.replaceCharacters(inRange: range, withString: attrString.string)
        
        let finalRange = NSRange(location: range.location, length: attrString.length)
        copyStylesToDOM(spanning: finalRange)
        endEditing()
        
<<<<<<< HEAD
        edited([.EditedAttributes, .EditedCharacters], range: range, changeInLength: attrString.string.characters.count - range.length)
=======
        edited(.EditedCharacters, range: range, changeInLength: str.characters.count - range.length)
>>>>>>> e145a16f
    }
    
    override public func replaceCharactersInRange(range: NSRange, withAttributedString attrString: NSAttributedString) {
        beginEditing()
        textStore.replaceCharactersInRange(range, withAttributedString: attrString)
        rootNode.replaceCharacters(inRange: range, withString: attrString.string)
        endEditing()

        edited([.EditedAttributes, .EditedCharacters], range: range, changeInLength: attrString.string.characters.count - range.length)
    }

    override public func setAttributes(attrs: [String : AnyObject]?, range: NSRange) {
        beginEditing()
        textStore.setAttributes(attrs, range: range)
        endEditing()

        edited(.EditedAttributes, range: range, changeInLength: 0)
    }

    // MARK: - Styles: Synchronization with DOM

    /// Copies all styles in the specified range to the DOM.
    ///
    /// - Parameters:
    ///     - range: the range from which to take the styles to copy.
    ///
    private func copyStylesToDOM(spanning range: NSRange) {

        let options = NSAttributedStringEnumerationOptions(rawValue: 0)

        textStore.enumerateAttributesInRange(range, options: options) { (attributes, range, stop) in
            // Edit attributes

            for (key, value) in attributes {
                switch (key) {
                case NSFontAttributeName:
                    copyFontAttributesToDOM(spanning: range, attributeValue: value)
                case NSStrikethroughStyleAttributeName:
                    copyStrikethroughStyleToDOM(spanning: range, attributeValue: value)
                case NSUnderlineStyleAttributeName:
                    copyUnderlineStyleToDOM(spanning: range, attributeValue: value)
                default:
                    break
                }
            }
        }
    }
    
    private func copyFontAttributesToDOM(spanning range: NSRange, attributeValue value: AnyObject) {
        
        guard let font = value as? UIFont else {
            assertionFailure("Was expecting a UIFont object as the value for the font attribute.")
            return
        }
        
        copyFontAttributesToDOM(spanning: range, font: font)
    }
    
    private func copyFontAttributesToDOM(spanning range: NSRange, font: UIFont) {
        
        let fontTraits = font.fontDescriptor().symbolicTraits
        
        if fontTraits.contains(.TraitBold) {
            enableBoldInDOM(range)
        }
        
        if fontTraits.contains(.TraitItalic) {
            enableItalicInDOM(range)
        }
    }
    
    private func copyStrikethroughStyleToDOM(spanning range: NSRange, attributeValue value: AnyObject) {
        
        guard let intValue = value as? Int else {
            assertionFailure("The strikethrough style is always expected to be an Int.")
            return
        }
        
        guard let style = NSUnderlineStyle(rawValue: intValue) else {
            assertionFailure("The strikethrough style value is not-known.")
            return
        }
        
        copyStrikethroughStyleToDOM(spanning: range, style: style)
    }
    
    private func copyStrikethroughStyleToDOM(spanning range: NSRange, style: NSUnderlineStyle) {
        
        switch (style) {
        case .StyleSingle:
            enableStrikethroughInDOM(range)
        default:
            // We don't support anything more than single-line underline for now
            break
        }
    }
    
    private func copyUnderlineStyleToDOM(spanning range: NSRange, attributeValue value: AnyObject) {
        
        guard let intValue = value as? Int else {
            assertionFailure("The underline style is always expected to be an Int.")
            return
        }
        
        guard let style = NSUnderlineStyle(rawValue: intValue) else {
            assertionFailure("The underline style value is not-known.")
            return
        }
        
        copyUnderlineStyleToDOM(spanning: range, style: style)
    }
    
    private func copyUnderlineStyleToDOM(spanning range: NSRange, style: NSUnderlineStyle) {
        
        switch (style) {
        case .StyleSingle:
            enableUnderlineInDOM(range)
        default:
            // We don't support anything more than single-line underline for now
            break
        }
    }
    
    // MARK: - Styles: Toggling

    func toggleBold(range: NSRange) {

        let enable = !fontTrait(.TraitBold, spansRange: range)

        modifyTrait(.TraitBold, range: range, enable: enable)

        if enable {
            enableBoldInDOM(range)
        } else {
            disableBoldInDom(range)
        }
    }

    func toggleItalic(range: NSRange) {

        let enable = !fontTrait(.TraitItalic, spansRange: range)

        modifyTrait(.TraitItalic, range: range, enable: enable)

        if enable {
            enableItalicInDOM(range)
        } else {
            disableItalicInDom(range)
        }
    }

    func toggleStrikethrough(range: NSRange) {
        toggleAttribute(NSStrikethroughStyleAttributeName, value: NSUnderlineStyle.StyleSingle.rawValue, range: range, onEnable: enableStrikethroughInDOM, onDisable: disableStrikethroughInDom)
    }

    /// Toggles underline for the specified range.
    ///
    /// - Note: A better name would have been `toggleUnderline` but it was clashing with a method
    ///     in the parent class.
    ///
    /// - Note: This is a bit tricky as we can collide with a link style.  We'll want to check for
    ///     that and correct the style if necessary.
    ///
    /// - Parameters:
    ///     - range: the range to toggle the style of.
    ///
    func toggleUnderlineForRange(range: NSRange) {
        toggleAttribute(NSUnderlineStyleAttributeName, value: NSUnderlineStyle.StyleSingle.rawValue, range: range, onEnable: enableUnderlineInDOM, onDisable: disableUnderlineInDom)
    }

    func setLink(url: NSURL, forRange range: NSRange) {
        var effectiveRange = range
        if attribute(NSLinkAttributeName, atIndex: range.location, effectiveRange: &effectiveRange) != nil {
            //if there was a link there before let's remove it
            removeAttribute(NSLinkAttributeName, range: effectiveRange)
        } else {
            //if a link was not there we are just going to add it to the provided range
            effectiveRange = range
        }
        
        addAttribute(NSLinkAttributeName, value: url, range: effectiveRange)
        rootNode.wrapChildren(
            intersectingRange: effectiveRange,
            inNodeNamed: "a",
            withAttributes: [Libxml2.StringAttribute(name:"href", value: url.absoluteString!)],
            equivalentElementNames: ["a"])
    }

    func removeLink(inRange range: NSRange){
        var effectiveRange = range
        if attribute(NSLinkAttributeName, atIndex: range.location, effectiveRange: &effectiveRange) != nil {
            //if there was a link there before let's remove it
            removeAttribute(NSLinkAttributeName, range: effectiveRange)
            rootNode.unwrap(range: effectiveRange, fromElementsNamed: ["a"])
        }
    }


    private func toggleAttribute(attributeName: String, value: AnyObject, range: NSRange, onEnable: (NSRange) -> Void, onDisable: (NSRange) -> Void) {

        var effectiveRange = NSRange()
        let enable = attribute(attributeName, atIndex: range.location, effectiveRange: &effectiveRange) == nil
            || !NSEqualRanges(range, effectiveRange)

        if enable {
            addAttribute(attributeName, value: value, range: range)
            onEnable(range)
        } else {
            removeAttribute(attributeName, range: range)
            onDisable(range)
        }
    }

    // MARK: - DOM

    private func disableBoldInDom(range: NSRange) {
        rootNode.unwrap(range: range, fromElementsNamed: self.dynamicType.elementNamesForBold)
    }

    private func disableItalicInDom(range: NSRange) {
        rootNode.unwrap(range: range, fromElementsNamed: self.dynamicType.elementNamesForItalic)
    }

    private func disableStrikethroughInDom(range: NSRange) {
        rootNode.unwrap(range: range, fromElementsNamed: self.dynamicType.elementNamesForStrikethrough)
    }

    private func disableUnderlineInDom(range: NSRange) {
        rootNode.unwrap(range: range, fromElementsNamed: self.dynamicType.elementNamesForUnderline)
    }

    private func enableBoldInDOM(range: NSRange) {

        enableInDom(
            self.dynamicType.elementNamesForBold[0],
            inRange: range,
            equivalentElementNames: self.dynamicType.elementNamesForBold)
    }

    private func enableInDom(elementName: String, inRange range: NSRange, equivalentElementNames: [String]) {
        rootNode.wrapChildren(
            intersectingRange: range,
            inNodeNamed: elementName,
            withAttributes: [],
            equivalentElementNames: equivalentElementNames)
    }

    private func enableItalicInDOM(range: NSRange) {

        enableInDom(
            self.dynamicType.elementNamesForItalic[0],
            inRange: range,
            equivalentElementNames: self.dynamicType.elementNamesForItalic)
    }

    private func enableStrikethroughInDOM(range: NSRange) {

        enableInDom(
            self.dynamicType.elementNamesForStrikethrough[0],
            inRange: range,
            equivalentElementNames: self.dynamicType.elementNamesForStrikethrough)
    }

    private func enableUnderlineInDOM(range: NSRange) {

        enableInDom(
            self.dynamicType.elementNamesForUnderline[0],
            inRange: range,
            equivalentElementNames: self.dynamicType.elementNamesForUnderline)
    }

    // MARK: - HTML Interaction

    public func getHTML() -> String {
        let converter = Libxml2.Out.HTMLConverter()
        let html = converter.convert(rootNode)

        return html
    }

    func setHTML(html: String, withDefaultFontDescriptor defaultFontDescriptor: UIFontDescriptor) {

        let converter = HTMLToAttributedString(usingDefaultFontDescriptor: defaultFontDescriptor)
        let output: (rootNode: RootNode, attributedString: NSAttributedString)

        do {
            output = try converter.convert(html)
        } catch {
            fatalError("Could not convert the HTML.")
        }

        let originalLength = textStore.length
        textStore = NSMutableAttributedString(attributedString: output.attributedString)
        edited([.EditedAttributes, .EditedCharacters], range: NSRange(location: 0, length: originalLength), changeInLength: textStore.length - originalLength)        
        rootNode = output.rootNode

        enumerateAttachmentsOfType(TextAttachment.self) { [weak self] (attachment, range, stop) in
            self?.loadImageForAttachment(attachment, inRange: range)
        }
    }

    func loadImageForAttachment(attachment: TextAttachment, inRange range: NSRange) {

        guard let imageProvider = imageProvider else {
            fatalError("The image provider should've been set at this point.")
        }

        switch (attachment.kind) {
        case .RemoteImage(let url):
            attachment.image = imageProvider.storage(self, attachment: attachment, imageForURL: url, onSuccess: { [weak self] image in
                self?.downloadSuccess(attachment, url: url, image: image)
                }, onFailure: { [weak self] in
                    self?.downloadFailure(attachment)
            })
        case .RemoteImageDownloaded(_, let image):
            attachment.image = image

        default:
            attachment.image = imageProvider.storage(self, missingImageForAttachment: attachment)
        }

        invalidateLayoutForAttachment(attachment)
    }

    private func downloadSuccess(attachment: TextAttachment, url: NSURL, image: UIImage) {

        attachment.kind = .RemoteImageDownloaded(url: url, image: image)

        attachment.image = image
        invalidateLayoutForAttachment(attachment)
    }

    private func downloadFailure(attachment: TextAttachment) {
        guard let imageProvider = imageProvider else {
            fatalError("The image provider should've been set at this point.")
        }

        attachment.image = imageProvider.storage(self, missingImageForAttachment: attachment)
        invalidateLayoutForAttachment(attachment)
    }

    /// Invalidates the full layout.
    /// This is actually intended to invalidate the layout for a single attachment, but we've found
    /// crashing bugs when trying to figure out the correct range for an attachment.
    ///
    /// I'm temporarily commenting out the breaking code, but leaving it in to see if we can fix it.
    ///
    func invalidateLayoutForAttachment(attachment: TextAttachment) {

        guard layoutManagers.count > 0 else {
            fatalError("This storage should have at least one layout manager assigned.")
        }

        let layoutManager = layoutManagers[0]

        //if let range = range(forAttachment: attachment) {
            //layoutManager.invalidateLayoutForCharacterRange(range, actualCharacterRange: nil)
        layoutManager.invalidateLayoutForCharacterRange(NSRange(location: 0, length: textStore.length), actualCharacterRange: nil)
        //layoutManager.ensureLayoutForTextContainer(layoutManager.textContainers[0])
        //}
    }
}


/// Convenience extension to group font trait related methods.
///
public extension TextStorage
{


    /// Checks if the specified font trait exists at the specified character index.
    ///
    /// - Parameters:
    ///     - trait: A font trait.
    ///     - index: A character index.
    ///
    /// - Returns: True if found.
    ///
    public func fontTrait(trait: UIFontDescriptorSymbolicTraits, existsAtIndex index: Int) -> Bool {
        guard let attr = attribute(NSFontAttributeName, atIndex: index, effectiveRange: nil) else {
            return false
        }
        if let font = attr as? UIFont {
            return font.fontDescriptor().symbolicTraits.contains(trait)
        }
        return false
    }


    /// Checks if the specified font trait spans the specified NSRange.
    ///
    /// - Parameters:
    ///     - trait: A font trait.
    ///     - range: The NSRange to inspect
    ///
    /// - Returns: True if the trait spans the entire range.
    ///
    public func fontTrait(trait: UIFontDescriptorSymbolicTraits, spansRange range: NSRange) -> Bool {
        var spansRange = true

        // Assume we're removing the trait. If the trait is missing anywhere in the range assign it.
        enumerateAttribute(NSFontAttributeName,
                           inRange: range,
                           options: [],
                           usingBlock: { (object: AnyObject?, range: NSRange, stop: UnsafeMutablePointer<ObjCBool>) in
                            guard let font = object as? UIFont else {
                                return
                            }
                            if !font.fontDescriptor().symbolicTraits.contains(trait) {
                                spansRange = false
                                stop.memory = true
                            }
        })

        return spansRange
    }


    /// Adds or removes the specified font trait within the specified range.
    ///
    /// - Parameters:
    ///     - trait: A font trait.
    ///     - range: The NSRange to inspect
    ///
    public func toggleFontTrait(trait: UIFontDescriptorSymbolicTraits, range: NSRange) {
        // Bail if nothing is selected
        if range.length == 0 {
            return
        }

        let enable = !fontTrait(trait, spansRange: range)

        modifyTrait(trait, range: range, enable: enable)
    }

    private func modifyTrait(trait: UIFontDescriptorSymbolicTraits, range: NSRange, enable: Bool) {

        enumerateAttribute(NSFontAttributeName,
                           inRange: range,
                           options: [],
                           usingBlock: { (object: AnyObject?, range: NSRange, stop: UnsafeMutablePointer<ObjCBool>) in
                            guard let font = object as? UIFont else {
                                return
                            }

                            var newTraits = font.fontDescriptor().symbolicTraits

                            if enable {
                                newTraits.insert(trait)
                            } else {
                                newTraits.remove(trait)
                            }

                            let descriptor = font.fontDescriptor().fontDescriptorWithSymbolicTraits(newTraits)
                            let newFont = UIFont(descriptor: descriptor!, size: font.pointSize)

                            self.beginEditing()
                            self.removeAttribute(NSFontAttributeName, range: range)
                            self.addAttribute(NSFontAttributeName, value: newFont, range: range)
                            self.endEditing()
        })
    }

}<|MERGE_RESOLUTION|>--- conflicted
+++ resolved
@@ -80,13 +80,21 @@
         return range
     }
 
-
     // MARK: - Overriden Methods
 
     override public func attributesAtIndex(location: Int, effectiveRange range: NSRangePointer) -> [String : AnyObject] {
         return textStore.attributesAtIndex(location, effectiveRange: range)
     }
- 
+
+    override public func replaceCharactersInRange(range: NSRange, withString str: String) {
+        beginEditing()
+        textStore.replaceCharactersInRange(range, withString: str)
+        rootNode.replaceCharacters(inRange: range, withString: str)
+        endEditing()
+        
+        edited(.EditedCharacters, range: range, changeInLength: str.characters.count - range.length)
+    }
+    
     override public func replaceCharactersInRange(range: NSRange, withAttributedString attrString: NSAttributedString) {
         beginEditing()
         textStore.replaceCharactersInRange(range, withAttributedString: attrString)
@@ -96,19 +104,6 @@
         copyStylesToDOM(spanning: finalRange)
         endEditing()
         
-<<<<<<< HEAD
-        edited([.EditedAttributes, .EditedCharacters], range: range, changeInLength: attrString.string.characters.count - range.length)
-=======
-        edited(.EditedCharacters, range: range, changeInLength: str.characters.count - range.length)
->>>>>>> e145a16f
-    }
-    
-    override public func replaceCharactersInRange(range: NSRange, withAttributedString attrString: NSAttributedString) {
-        beginEditing()
-        textStore.replaceCharactersInRange(range, withAttributedString: attrString)
-        rootNode.replaceCharacters(inRange: range, withString: attrString.string)
-        endEditing()
-
         edited([.EditedAttributes, .EditedCharacters], range: range, changeInLength: attrString.string.characters.count - range.length)
     }
 
