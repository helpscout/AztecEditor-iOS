--- conflicted
+++ resolved
@@ -125,12 +125,6 @@
         }
 
         content.addAttribute(keyForNode(node), value: node, range: NSRange(location: 0, length: content.length))
-<<<<<<< HEAD
-        addAttributes(toString: content, fromNode: node)
-
-        //content.insertAttributedString(childrenContent, atIndex: 1)
-=======
->>>>>>> 78584e43
 
         return content
     }
@@ -207,19 +201,16 @@
             attributes[NSUnderlineStyleAttributeName] = NSUnderlineStyle.StyleSingle.rawValue
         }
 
-<<<<<<< HEAD
+
         if isBlockquote(node) {
             // TODO: this is very basic. We want to preserve nested indentation as well.
             let style = NSMutableParagraphStyle()
             style.headIndent = Metrics.defaultIndentation
             style.firstLineHeadIndent = style.headIndent
-            string.addAttribute(NSParagraphStyleAttributeName, value: style, range: fullRange)
-        }
-
-        //string.addAttribute(NSFontAttributeName, value: font(forNode: node), range: fullRange)
-=======
+            attributes[NSParagraphStyleAttributeName] = style
+        }
+
         return attributes
->>>>>>> 78584e43
     }
 
     // MARK: - Font
@@ -279,6 +270,6 @@
     }
 
     private func isBlockquote(node: ElementNode) -> Bool {
-        return ["blockquote"].contains(node.name)
+        return [HTMLTags.Blockquote.rawValue].contains(node.name)
     }
 }