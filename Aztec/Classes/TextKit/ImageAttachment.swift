--- conflicted
+++ resolved
@@ -56,10 +56,6 @@
         }
     }
 
-<<<<<<< HEAD
-
-    // MARK: - Overriden Methods
-=======
     /// Required Initializer
     ///
     required public init(data contentData: Data?, ofType uti: String?) {
@@ -68,7 +64,9 @@
 
 
     // MARK: - NSCoder Support
->>>>>>> 07cf2937
+
+
+    // MARK: - Overriden Methods
 
     override open func encode(with aCoder: NSCoder) {
         super.encode(with: aCoder)
