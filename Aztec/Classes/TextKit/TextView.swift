
import UIKit
import Gridicons

public protocol TextViewMediaDelegate: class {

    /// This method requests from the delegate the image at the specified URL.
    ///
    /// - Parameters:
    ///     - textView: the `TextView` the call has been made from.
    ///     - imageURL: the url to download the image from.
    ///     - success: when the image is obtained, this closure should be executed.
    ///     - failure: if the image cannot be obtained, this closure should be executed.
    ///
    /// - Returns: the placeholder for the requested image.  Also useful if showing low-res versions
    ///         of the images.
    ///
    func textView(
        _ textView: TextView,
        imageAtUrl imageURL: URL,
        onSuccess success: @escaping (UIImage) -> Void,
        onFailure failure: @escaping (Void) -> Void) -> UIImage
    
    func textView(
        _ textView: TextView,
        urlForImage image: UIImage) -> URL
}

open class TextView: UITextView {

    typealias ElementNode = Libxml2.ElementNode


    // MARK: - Properties: Attachments & Media

    /// The media delegate takes care of providing remote media when requested by the `TextView`.
    /// If this is not set, all remove images will be left blank.
    ///
    open weak var mediaDelegate: TextViewMediaDelegate? = nil

    // MARK: - Properties: GUI Defaults

    let defaultFont: UIFont
    var defaultMissingImage: UIImage

    // MARK: - Properties: Text Storage

    var storage: TextStorage {
        return textStorage as! TextStorage
    }

    // MARK: - Init & deinit

    public init(defaultFont: UIFont, defaultMissingImage: UIImage) {
        let storage = TextStorage()
        let layoutManager = LayoutManager()
        let container = NSTextContainer()

        self.defaultFont = defaultFont
        self.defaultMissingImage = defaultMissingImage

        storage.addLayoutManager(layoutManager)
        layoutManager.addTextContainer(container)
        container.widthTracksTextView = true
        super.init(frame: CGRect(x: 0, y: 0, width: 10, height: 10), textContainer: container)
        
        allowsEditingTextAttributes = true
        storage.attachmentsDelegate = self
    }
    
    required public init?(coder aDecoder: NSCoder) {

<<<<<<< HEAD
        defaultFont = UIFont.systemFont(ofSize: 14)
        defaultMissingImage = Gridicon.iconOfType(.image)
        previousSelectedRange = NSRange.zero
        super.init(coder: aDecoder)
        
        allowsEditingTextAttributes = true
        previousSelectedRange = selectedRange
    }

    //MARK: - Selection Logic

    open override var selectedTextRange: UITextRange? {
        didSet {
            selectionChanged()
        }
=======
        defaultFont = UIFont.systemFontOfSize(14)
        defaultMissingImage = Gridicon.iconOfType(.Image)
        super.init(coder: aDecoder)
        
        allowsEditingTextAttributes = true
>>>>>>> e67dad9e
    }

    // MARK: - Intersect copy paste operations

    open override func cut(_ sender: Any?) {
        let originalRange = selectedRange
        super.cut(sender)
        refreshListsOnlyIfListExists(atRange: originalRange)
    }

    open override func paste(_ sender: Any?) {
        let originalRange = selectedRange
        super.paste(sender)
        refreshListsOnlyIfListExists(atRange: originalRange)
    }

    // MARK: - Intersect keyboard operations
    func updateTypingAttributes() {
        var attributes = listCustomAttributes(atIndex: selectedRange.location)
        for (k,v) in typingAttributes {
            attributes[k] = v
        }
        typingAttributes = attributes
    }


<<<<<<< HEAD
    open override func insertText(_ text: String) {
        let originalRange = selectedRange
=======
    public override func insertText(text: String) {
        updateTypingAttributes()
        var insertionRange = selectedRange
>>>>>>> e67dad9e
        super.insertText(text)
        insertionRange.length = 1
        refreshListAfterInsertionOf(text: text, range: insertionRange)
    }

<<<<<<< HEAD
    open override func deleteBackward() {
        var originalDeletionRange = selectedRange
        originalDeletionRange.location = max(originalDeletionRange.location-1, 0)
        originalDeletionRange.length = 1
        var expandedRange = rangeIgnoringListMarkers(forProposedRange: originalDeletionRange, movingForward: false, growing: true)

        super.deleteBackward()

        if storage.length < 1 {
            return
        }

        if !NSEqualRanges(expandedRange, originalDeletionRange) {
            if expandedRange.location > 1 {
                expandedRange.location = max(expandedRange.location-1, 0)
            } else {
                expandedRange.length -= 1
            }
            storage.replaceCharacters(in: expandedRange, with: NSMutableAttributedString())
            var newSelectionRange = selectedRange
            newSelectionRange.location = selectedRange.location - expandedRange.length
            selectedRange = newSelectionRange
            refreshList(aroundRange:selectedRange)
        }
    }

    fileprivate var previousSelectedRange: NSRange

    fileprivate func selectionChanged() {
        var movingForward = true
        var growing = true
        if selectedRange.location < previousSelectedRange.location {
            movingForward = false
        }
        if selectedRange.length < previousSelectedRange.length {
            growing = false
=======
    public override func deleteBackward() {
        var deletionRange = selectedRange
        var deletedString = NSAttributedString()
        if deletionRange.length == 0 {
            deletionRange.location = max(selectedRange.location - 1, 0)
            deletionRange.length = 1
        }
        if storage.length > 0 {
            deletedString = storage.attributedSubstringFromRange(deletionRange)
>>>>>>> e67dad9e
        }

        super.deleteBackward()

<<<<<<< HEAD
    fileprivate func rangeIgnoringListMarkers(forProposedRange range: NSRange, movingForward:Bool, growing:Bool) -> NSRange {
        if range.location >= storage.length {
            return range
        }
        var newRange = range
        if newRange.length == 0 {
            var fullRange: NSRange = NSRange.zero
            if storage.attribute(TextListItemMarker.attributeName, at:newRange.location, longestEffectiveRange: &fullRange, in: storage.rangeOfEntireString) != nil {
                if movingForward {
                    newRange.location = fullRange.endLocation
                } else {
                    newRange.location = max(fullRange.location-1, 0)
                }
            }
        } else {
            storage.enumerateAttribute(TextListItemMarker.attributeName,
                                       in: newRange,
                                       options: []) { (attribute, attributeRange, stop) in
                                        if attribute == nil {
                                            return
                                        }
                                        var fullRange: NSRange = NSRange.zero
                                        if storage.attribute(TextListItemMarker.attributeName, at:attributeRange.location, effectiveRange: &fullRange) == nil {
                                            return
                                        }
                                        if growing {
                                            newRange = NSUnionRange(newRange, fullRange)
                                        } else {
                                            if fullRange.location < newRange.location {
                                                newRange.location = fullRange.endLocation
                                                newRange.length -= fullRange.length-1
                                            } else {
                                                if ( !NSEqualRanges(NSIntersectionRange(fullRange, newRange), fullRange)){
                                                    newRange.length -= fullRange.length
                                                }
                                            }
                                        }
=======
        if storage.string.isEmpty {
            return
        }
        if deletedString.string == "\n" || deletionRange.location == 0 {
            var isPreviousLocationList = false
            if (selectedRange.location > 0) {
                isPreviousLocationList = storage.attribute(TextListItem.attributeName,
                                                           atIndex:selectedRange.location - 1,
                                                           effectiveRange: nil) != nil
            }
            if isPreviousLocationList {
                refreshList(aroundRange: selectedRange)
            } else {
                removeList(aroundRange: selectedRange)
>>>>>>> e67dad9e
            }
        }
    }

    // MARK: - UIView Overrides

    open override func didMoveToWindow() {
        super.didMoveToWindow()
        layoutIfNeeded()
    }

    // MARK: - UITextView Overrides

    open override func caretRect(for position: UITextPosition) -> CGRect {
        let characterIndex = offset(from: beginningOfDocument, to: position)
        let glyphIndex = layoutManager.glyphIndexForCharacter(at: characterIndex)
        let usedLineFragment = layoutManager.lineFragmentUsedRect(forGlyphAt: glyphIndex, effectiveRange: nil)
        var caretRect = super.caretRect(for: position)
        if !usedLineFragment.isEmpty {
            caretRect.origin.y = usedLineFragment.origin.y + textContainerInset.top
            caretRect.size.height = usedLineFragment.size.height
        }
        return caretRect
    }

    // MARK: - Paragraphs

    /// Get the default paragraph style for the editor.
    ///
    /// - Returns: The default paragraph style.
    ///
    func defaultParagraphStyle() -> NSParagraphStyle {
        // TODO: We need to implement this properly, Just stubbed for now.
        return NSParagraphStyle()
    }


    /// Get the ranges of paragraphs that encompase the specified range.
    ///
    /// - Parameter range: The specified NSRange.
    ///
    /// - Returns an array of NSRange objects.
    ///
    func rangesOfParagraphsEnclosingRange(_ range: NSRange) -> [NSRange] {
        var paragraphRanges = [NSRange]()
        let string = storage.string as NSString
        string.enumerateSubstrings(in: NSRange(location: 0, length: string.length),
                                          options: .byParagraphs,
                                          using: { (substring, substringRange, enclosingRange, stop) in
                                            // Stop if necessary.
                                            if substringRange.location > NSMaxRange(range) {
                                                stop.pointee = true
                                                return
                                            }

                                            // Bail early if the paragraph precedes the start of the selection
                                            if NSMaxRange(substringRange) < range.location {
                                                return
                                            }

                                            paragraphRanges.append(substringRange)
        })
        return paragraphRanges
    }

    // MARK: - HTML Interaction

    /// Converts the current Attributed Text into a raw HTML String
    ///
    /// - Returns: The HTML version of the current Attributed String.
    ///
    open func getHTML() -> String {
        return storage.getHTML()
    }


    /// Loads the specified HTML into the editor.
    ///
    /// - Parameter html: The raw HTML we'd be editing.
    ///
    open func setHTML(_ html: String) {
        
        // NOTE: there's a bug in UIKit that causes the textView's font to be changed under certain
        //      conditions.  We are assigning the default font here again to avoid that issue.
        //
        //      More information about the bug here:
        //          https://github.com/wordpress-mobile/WordPress-Aztec-iOS/issues/58
        //
        font = defaultFont
        
        storage.setHTML(html, withDefaultFontDescriptor: font!.fontDescriptor)
    }


    // MARK: - Getting format identifiers


    /// Get a list of format identifiers spanning the specified range as a String array.
    ///
    /// - Parameter range: An NSRange to inspect.
    ///
    /// - Returns: A list of identifiers.
    ///
    open func formatIdentifiersSpanningRange(_ range: NSRange) -> [String] {
        guard storage.length != 0 else {
            // FIXME: if empty string, check typingAttributes
            return []
        }

        if range.length == 0 {
            return formatIdentifiersAtIndex(range.location)
        }

        var identifiers = [FormattingIdentifier]()

        if boldFormattingSpansRange(range) {
            identifiers.append(.bold)
        }

        if italicFormattingSpansRange(range) {
            identifiers.append(.italic)
        }

        if underlineFormattingSpansRange(range) {
            identifiers.append(.underline)
        }

        if strikethroughFormattingSpansRange(range) {
            identifiers.append(.strikethrough)
        }

        if linkFormattingSpansRange(range) {
            identifiers.append(.link)
        }

        if orderedListFormattingSpansRange(range) {
            identifiers.append(.orderedlist)
        }

        if unorderedListFormattingSpansRange(range) {
            identifiers.append(.unorderedlist)
        }

        return identifiers.map { $0.rawValue }
    }


    /// Get a list of format identifiers at a specific index as a String array.
    ///
    /// - Parameter range: The character index to inspect.
    ///
    /// - Returns: A list of identifiers.
    ///
    open func formatIdentifiersAtIndex(_ index: Int) -> [String] {
        guard storage.length != 0 else {
            return []
        }

        let index = adjustedIndex(index)
        var identifiers = [FormattingIdentifier]()

        if formattingAtIndexContainsBold(index) {
            identifiers.append(.bold)
        }

        if formattingAtIndexContainsItalic(index) {
            identifiers.append(.italic)
        }

        if formattingAtIndexContainsUnderline(index) {
            identifiers.append(.underline)
        }

        if formattingAtIndexContainsStrikethrough(index) {
            identifiers.append(.strikethrough)
        }

        if formattingAtIndexContainsBlockquote(index) {
            identifiers.append(.blockquote)
        }

        if formattingAtIndexContainsLink(index) {
            identifiers.append(.link)
        }

        if formattingAtIndexContainsOrderedList(index) {
            identifiers.append(.orderedlist)
        }

        if formattingAtIndexContainsUnorderedList(index) {
            identifiers.append(.unorderedlist)
        }

        return identifiers.map { $0.rawValue }
    }


    // MARK: - Formatting


    /// Adds or removes a bold style from the specified range.
    ///
    /// - Parameter range: The NSRange to edit.
    ///
    open func toggleBold(range: NSRange) {
        guard range.length > 0 else {
            return
        }

        storage.toggleBold(range)
    }


    /// Adds or removes a italic style from the specified range.
    ///
    /// - Parameter range: The NSRange to edit.
    ///
    open func toggleItalic(range: NSRange) {
        guard range.length > 0 else {
            return
        }

        storage.toggleItalic(range)
    }


    /// Adds or removes a underline style from the specified range.
    ///
    /// - Parameter range: The NSRange to edit.
    ///
    open func toggleUnderline(range: NSRange) {
        guard range.length > 0 else {
            return
        }

        storage.toggleUnderlineForRange(range)
    }


    /// Adds or removes a strikethrough style from the specified range.
    ///
    /// - Parameter range: The NSRange to edit.
    ///
    open func toggleStrikethrough(range: NSRange) {
        guard range.length > 0 else {
            return
        }

        storage.toggleStrikethrough(range)
    }


    fileprivate enum SelectionMarker: String {
        case start = "SelectionStart"
        case end = "SelectionEnd"
    }

    fileprivate func markCurrentSelection() {
        let range = selectedRange
        // selection marking
        if range.location + 1 < storage.length {
            storage.addAttribute(SelectionMarker.start.rawValue, value: SelectionMarker.start.rawValue, range: NSRange(location:range.location, length: 1))
        }
        if range.endLocation + 1 < storage.length {
            storage.addAttribute(SelectionMarker.end.rawValue, value: SelectionMarker.end.rawValue, range: NSRange(location:range.location + range.length, length: 1))
        }
    }

    fileprivate func restoreMarkedSelection() {
        var selectionStartRange: NSRange = NSRange(location: max(storage.length, 0), length: 0)
        var selectionEndRange: NSRange = selectionStartRange
        storage.enumerateAttribute(SelectionMarker.start.rawValue,
                                   in: NSRange(location: 0, length: storage.length),
                                   options: []) { (attribute, range, stop) in
                                    if attribute != nil {
                                        selectionStartRange = range
                                    }
        }

        storage.enumerateAttribute(SelectionMarker.end.rawValue,
                                   in: NSRange(location: 0, length: storage.length),
                                   options: []) { (attribute, range, stop) in
                                    if attribute != nil {
                                        selectionEndRange = range
                                    }
        }

        storage.removeAttribute(SelectionMarker.start.rawValue, range: selectionStartRange)
        storage.removeAttribute(SelectionMarker.end.rawValue, range: selectionEndRange)
        selectedRange = NSRange(location:selectionStartRange.location, length: selectionEndRange.location - selectionStartRange.location)
        self.delegate?.textViewDidChangeSelection?(self)
    }

    // MARK: - List Code

    private func listCustomAttributes(atIndex index:Int) -> [String:AnyObject] {
        var attributes = [String:AnyObject]()
        if storage.length == 0 {
            return attributes
        }
        let inBoundsIndex = max(0,min(index, storage.length-1))
        if let textList = storage.textListAttribute(atIndex: inBoundsIndex),
           let textListItem = storage.textListItemAttribute(atIndex: inBoundsIndex)
        {
            attributes[TextList.attributeName] = textList
            attributes[TextListItem.attributeName] = textListItem
        }

        return attributes
    }
    /// Refresh Lists attributes when insert new text in the specified range
    ///
    /// - Parameters:
    ///   - text: the text being added
    ///   - range: the range of the insertion of the new text
<<<<<<< HEAD
    fileprivate func refreshListIfNewLinesOn(text:String, range:NSRange) {
        guard text == "\n"
            && range.location + 1 < storage.length
            else {
            refreshListsOnlyIfListExists(atRange: range)
            return
        }
        var afterRange = range
        afterRange.length = 1
        afterRange.location += 1
        let afterString = storage.attributedSubstring(from: afterRange).string
=======
    private func refreshListAfterInsertionOf(text text:String, range:NSRange) {
        //check if new text is part of a list
        if storage.attribute(TextList.attributeName,
                             atIndex:range.location,
                             effectiveRange: nil) == nil {
            return
        }
>>>>>>> e67dad9e

        let afterRange = NSRange(location: range.location + 1, length: 1)
        let beforeRange = NSRange(location: range.location - 1, length: 1)

<<<<<<< HEAD
            let positionToCheck = max(min(range.location - 1,storage.length - 1),0)
            isBegginingOfListItem = storage.attribute(TextListItemMarker.attributeName,
                                                      at:positionToCheck,
                                                      effectiveRange: &precedingListItemRange) != nil
=======
        var afterString = "\n"
        var beforeString = "\n"
        if beforeRange.location >= 0 {
            beforeString = storage.attributedSubstringFromRange(beforeRange).string
        }
        if afterRange.endLocation < storage.length {
            afterString = storage.attributedSubstringFromRange(afterRange).string
>>>>>>> e67dad9e
        }

        let isBegginingOfListItem = storage.isStartOfNewLine(atLocation: range.location)

        if text == "\n" && beforeString == "\n" && afterString == "\n" && isBegginingOfListItem {
            removeList(aroundRange: range)
            if afterRange.endLocation < storage.length {
                removeList(aroundRange: afterRange)
                deleteBackward()
            } else {
                selectedRange = NSRange(location: range.location, length: 0)
            }
        } else {
            refreshList(aroundRange: range)
        }
    }

    /// Refresh the list attributes in the specified range but only if a list is already present on the line
    ///
    /// - Parameter range: the range to where to update the list attributes
    ///
    fileprivate func refreshListsOnlyIfListExists(atRange range:NSRange) {

        if storage.attribute(TextListItem.attributeName,
                             at:max(range.location-1,0),
                             effectiveRange: nil) != nil {
            refreshList(aroundRange: range)
        }
    }

    fileprivate func refreshList(aroundRange range: NSRange) {
        let formatter = TextListFormatter()
        formatter.updatesList(inString: storage, atRange: range)
    }

    fileprivate func removeList(aroundRange range: NSRange) {
        let formatter = TextListFormatter()
        formatter.removeList(inString: storage, atRange: range)
    }

    /// Adds or removes a ordered list style from the specified range.
    ///
    /// - Parameter range: The NSRange to edit.
    ///
    open func toggleOrderedList(range: NSRange) {
        let appliedRange = rangeForTextList(range)
        let formatter = TextListFormatter()
<<<<<<< HEAD

        markCurrentSelection()

        formatter.toggleList(ofStyle: .ordered, inString: storage, atRange: appliedRange)

        restoreMarkedSelection()
=======
        formatter.toggleList(ofStyle: .Ordered, inString: storage, atRange: appliedRange)
>>>>>>> e67dad9e
    }


    /// Adds or removes a unordered list style from the specified range.
    ///
    /// - Parameter range: The NSRange to edit.
    ///
    open func toggleUnorderedList(range: NSRange) {
        let appliedRange = rangeForTextList(range)
        let formatter = TextListFormatter()
<<<<<<< HEAD

        markCurrentSelection()

        formatter.toggleList(ofStyle: .unordered, inString: storage, atRange: appliedRange)

        restoreMarkedSelection()
=======
        formatter.toggleList(ofStyle: .Unordered, inString: storage, atRange: appliedRange)
>>>>>>> e67dad9e
    }


    /// Adds or removes a blockquote style from the specified range.
    /// Blockquotes are applied to an entire paragrah regardless of the range.
    /// If the range spans multiple paragraphs, the style is applied to all
    /// affected paragraphs.
    ///
    /// - Parameters:
    ///     - range: The NSRange to edit.
    ///
    open func toggleBlockquote(range: NSRange) {
        let formatter = BlockquoteFormatter()
        formatter.toggleAttribute(inTextView: self, atRange: range)
    }


    /// Adds a link to the designated url on the specified range.
    ///
    /// - Parameters:
    ///     - url: the NSURL to link to.
    ///     - title: the text for the link.
    ///     - range: The NSRange to edit.
    ///
    open func setLink(_ url: URL, title: String, inRange range: NSRange) {
        let index = range.location
        let length = title.characters.count
        let insertionRange = NSMakeRange(index, length)
        storage.replaceCharacters(in: range, with: title)
        storage.setLink(url, forRange: insertionRange)
    }

    open func removeLink(inRange range:NSRange) {
        storage.removeLink(inRange: range)
    }

    // MARK: - Embeds

    /// Inserts an image at the specified index
    ///
    /// - Parameters:
    ///     - image: the image object to be inserted.
    ///     - sourceURL: The url of the image to be inserted.
    ///     - position: The character index at which to insert the image.
    ///
    /// - Returns: an id of the attachment that can be used for further calls
    open func insertImage(sourceURL url: URL, atPosition position: Int, placeHolderImage: UIImage?) -> String {
        let imageId = storage.insertImage(sourceURL: url, atPosition: position, placeHolderImage: placeHolderImage ?? defaultMissingImage)
        let length = NSAttributedString(attachment:NSTextAttachment()).length
        selectedRange = NSMakeRange(position+length, 0)
        return imageId
    }

    open func attachment(withId id: String) -> TextAttachment? {
        return storage.attachment(withId: id);
    }
    /// Inserts a Video attachment at the specified index
    ///
    /// - Parameters:
    ///     - index: The character index at which to insert the image.
    ///     - params: TBD
    ///
    open func insertVideo(_ index: Int, params: [String: AnyObject]) {
        print("video")
    }


    // MARK - Inspectors
    // MARK - Inspect Within Range


    /// Returns the associated TextAttachment, at a given point, if any.
    ///
    /// - Parameter point: The point on screen to check for attachments.
    ///
    /// - Returns: The associated TextAttachment.
    ///
    open func attachmentAtPoint(_ point: CGPoint) -> TextAttachment? {
        let index = layoutManager.characterIndex(for: point, in: textContainer, fractionOfDistanceBetweenInsertionPoints: nil)
        guard index <= textStorage.length else {
            return nil
        }

        return textStorage.attribute(NSAttachmentAttributeName, at: index, effectiveRange: nil) as? TextAttachment
    }


    /// Check if the bold attribute spans the specified range.
    ///
    /// - Parameter range: The NSRange to inspect.
    ///
    /// - Returns: True if the attribute spans the entire range.
    ///
    open func boldFormattingSpansRange(_ range: NSRange) -> Bool {
        return storage.fontTrait(.traitBold, spansRange: range)
    }


    /// Check if the italic attribute spans the specified range.
    ///
    /// - Parameter range: The NSRange to inspect.
    ///
    /// - Returns: True if the attribute spans the entire range.
    ///
    open func italicFormattingSpansRange(_ range: NSRange) -> Bool {
        return storage.fontTrait(.traitItalic, spansRange: range)
    }


    /// Check if the underline attribute spans the specified range.
    ///
    /// - Parameter range: The NSRange to inspect.
    ///
    /// - Returns: True if the attribute spans the entire range.
    ///
    open func underlineFormattingSpansRange(_ range: NSRange) -> Bool {
        let index = maxIndex(range.location)
        var effectiveRange = NSRange()
        guard let attribute = storage.attribute(NSUnderlineStyleAttributeName, at: index, effectiveRange: &effectiveRange) as? Int else {
            return false
        }

        return attribute == NSUnderlineStyle.styleSingle.rawValue && NSEqualRanges(range, NSIntersectionRange(range, effectiveRange))
    }


    /// Check if the strikethrough attribute spans the specified range.
    ///
    /// - Parameter range: The NSRange to inspect.
    ///
    /// - Returns: True if the attribute spans the entire range.
    ///
    open func strikethroughFormattingSpansRange(_ range: NSRange) -> Bool {
        let index = maxIndex(range.location)
        var effectiveRange = NSRange()
        guard let attribute = storage.attribute(NSStrikethroughStyleAttributeName, at: index, effectiveRange: &effectiveRange) as? Int else {
            return false
        }

        return attribute == NSUnderlineStyle.styleSingle.rawValue && NSEqualRanges(range, NSIntersectionRange(range, effectiveRange))
    }

    /// Check if the link attribute spans the specified range.
    ///
    /// - Parameter range: The NSRange to inspect.
    ///
    /// - Returns: True if the attribute spans the entire range.
    ///
    open func linkFormattingSpansRange(_ range: NSRange) -> Bool {
        let index = maxIndex(range.location)
        var effectiveRange = NSRange()
        if storage.attribute(NSLinkAttributeName, at: index, effectiveRange: &effectiveRange) != nil {

           return NSEqualRanges(range, NSIntersectionRange(range, effectiveRange))
        }
        return false
    }


    /// Check if an ordered list spans the specified range.
    ///
    /// - Parameter range: The NSRange to inspect.
    ///
    /// - Returns: True if the attribute spans the entire range.
    ///
    open func orderedListFormattingSpansRange(_ range: NSRange) -> Bool {
        return storage.textListAttribute(spanningRange: range)?.style == .ordered
    }


    /// Check if an unordered list spans the specified range.
    ///
    /// - Parameter range: The NSRange to inspect.
    ///
    /// - Returns: True if the attribute spans the entire range.
    ///
    open func unorderedListFormattingSpansRange(_ range: NSRange) -> Bool {
        return storage.textListAttribute(spanningRange: range)?.style == .unordered
    }


    /// Returns an NSURL if the specified range as attached a link attribute
    ///
    /// - Parameter range: The NSRange to inspect
    ///
    /// - returns: the NSURL if available
    ///
    open func linkURL(forRange range: NSRange) -> URL? {
        let index = maxIndex(range.location)
        var effectiveRange = NSRange()
        if let attr = storage.attribute(NSLinkAttributeName, at: index, effectiveRange: &effectiveRange) {
            if let url = attr as? URL {
                return url
            } else if let urlString = attr as? String {
                return URL(string:urlString)
            }
        }
        return nil
    }

    open func linkFullRange(forRange range: NSRange) -> NSRange? {
        let index = maxIndex(range.location)
        var effectiveRange = NSRange()
        if storage.attribute(NSLinkAttributeName, at: index, effectiveRange: &effectiveRange) != nil {
            return effectiveRange
        }
        return nil
    }

    /// Check if the blockquote attribute spans the specified range.
    ///
    /// - Parameter range: The NSRange to inspect.
    ///
    /// - Returns: True if the attribute spans the entire range.
    ///
    open func blockquoteFormattingSpansRange(_ range: NSRange) -> Bool {
        let index = maxIndex(range.location)
        var effectiveRange = NSRange()
        guard let attribute = storage.attribute(NSParagraphStyleAttributeName, at: index, effectiveRange: &effectiveRange) as? NSParagraphStyle else {
            return false
        }

        return attribute.headIndent == Metrics.defaultIndentation && NSEqualRanges(range, NSIntersectionRange(range, effectiveRange))
    }


    /// The maximum index should never exceed the length of the text storage minus one,
    /// else we court out of index exceptions.
    ///
    /// - Parameter index: The candidate index. If the index is greater than the max allowed, the max is returned.
    ///
    /// - Returns: If the index is greater than the max allowed, the max is returned, else the original value.
    ///
    func maxIndex(_ index: Int) -> Int {
        if index >= storage.length {
            return storage.length - 1
        }
        return index
    }


    /// In most instances, the value of NSRange.location is off by one when compared to a character index.
    /// Call this method to get an adjusted character index from an NSRange.location.
    ///
    /// - Parameter index: The candidate index.
    ///
    /// - Returns: The specified or maximum index.
    ///
    func adjustedIndex(_ index: Int) -> Int {
        let index = maxIndex(index)
        return max(0, index - 1)
    }


    /// TextListFormatter was designed to be applied over a range of text. Whenever such range is
    /// zero, we may have trouble determining where to apply the list. For that reason,
    /// whenever the list range's length is zero, we'll attempt to infer the range of the line at
    /// which the cursor is located.
    ///
    /// - Parameter range: The NSRange in which a TextList should be applied
    ///
    /// Returns: A corrected NSRange, if the original one had empty length.
    ///
    func rangeForTextList(_ range: NSRange) -> NSRange {
        guard range.length == 0 else {
            return range
        }

        return storage.rangeOfLine(atIndex: range.location) ?? range
    }


    /// Returns the expected Selected Range for a given TextList, with the specified Effective Range,
    /// and the Applied Range.
    ///
    /// Note that "Effective Range" is the actual List Range (including Markers), whereas Applied Range is just
    /// the range at which the list was originally inserted.
    ///
    /// - Parameters:
    ///     - effectiveRange: The actual range occupied by the List. Includes the String Markers!
    ///     - appliedRange: The (original) range at which the list was applied.
    ///
    /// - Returns: If the current selection's length is zero, we'll return the selectedRange with it's location
    ///   updated to consider the left padding applied by the list. Otherwise, we'll return the List's 
    ///   Effective range.
    ///
    func rangeForSelectedTextList(withEffectiveRange effectiveRange: NSRange, andAppliedRange appliedRange: NSRange) -> NSRange {
        guard selectedRange.length == 0 else {
            return effectiveRange
        }

        var newSelectedRange = selectedRange
        newSelectedRange.location += effectiveRange.length - appliedRange.length

        return newSelectedRange
    }


    // MARK - Inspect at Index


    /// Check if the bold attribute exists at the specified index.
    ///
    /// - Parameter index: The character index to inspect.
    ///
    /// - Returns: True if the attribute exists at the specified index.
    ///
    open func formattingAtIndexContainsBold(_ index: Int) -> Bool {
        return storage.fontTrait(.traitBold, existsAtIndex: index)
    }


    /// Check if the italic attribute exists at the specified index.
    ///
    /// - Parameter index: The character index to inspect.
    ///
    /// - Returns: True if the attribute exists at the specified index.
    ///
    open func formattingAtIndexContainsItalic(_ index: Int) -> Bool {
        return storage.fontTrait(.traitItalic, existsAtIndex: index)
    }


    /// Check if the underline attribute exists at the specified index.
    ///
    /// - Parameter index: The character index to inspect.
    ///
    /// - Returns: True if the attribute exists at the specified index.
    ///
    open func formattingAtIndexContainsUnderline(_ index: Int) -> Bool {
        guard let attribute = storage.attribute(NSUnderlineStyleAttributeName, at: index, effectiveRange: nil) as? Int else {
            return false
        }
        // TODO: Figure out how to reconcile this with Link style.
        return attribute == NSUnderlineStyle.styleSingle.rawValue
    }


    /// Check if the strikethrough attribute exists at the specified index.
    ///
    /// - Parameter index: The character index to inspect.
    ///
    /// - Returns: True if the attribute exists at the specified index.
    ///
    open func formattingAtIndexContainsStrikethrough(_ index: Int) -> Bool {
        guard let attribute = storage.attribute(NSStrikethroughStyleAttributeName, at: index, effectiveRange: nil) as? Int else {
            return false
        }

        return attribute == NSUnderlineStyle.styleSingle.rawValue
    }

    /// Check if the link attribute exists at the specified index.
    ///
    /// - Parameter index: The character index to inspect.
    ///
    /// - Returns: True if the attribute exists at the specified index.
    ///
    open func formattingAtIndexContainsLink(_ index: Int) -> Bool {
        guard storage.attribute(NSLinkAttributeName, at: index, effectiveRange: nil) != nil else {
            return false
        }

        return true
    }

    
    /// Check if the blockquote attribute exists at the specified index.
    ///
    /// - Parameter index: The character index to inspect.
    ///
    /// - Returns: True if the attribute exists at the specified index.
    ///
    open func formattingAtIndexContainsBlockquote(_ index: Int) -> Bool {
        let formatter = BlockquoteFormatter()
        return formatter.attribute(inTextView: self, at: index)
    }


    /// Check if an ordered list exists at the specified index.
    ///
    /// - Paramters:
    ///     - index: The character index to inspect.
    ///
    /// - Returns: True if the attribute exists at the specified index.
    ///
    open func formattingAtIndexContainsOrderedList(_ index: Int) -> Bool {
        return storage.textListAttribute(atIndex: index)?.style == .ordered
    }


    /// Check if an unordered list exists at the specified index.
    ///
    /// - Paramters:
    ///     - index: The character index to inspect.
    ///
    /// - Returns: True if the attribute exists at the specified index.
    ///
    open func formattingAtIndexContainsUnorderedList(_ index: Int) -> Bool {
        return storage.textListAttribute(atIndex: index)?.style == .unordered
    }


    // MARK: - Attachments

    /// Updates the attachment properties to the new values
    ///
    /// - parameter attachment: the attachment to update
    /// - parameter alignment:  the alignment value
    /// - parameter size:       the size value
    /// - parameter url:        the attachment url
    ///
    open func update(attachment: TextAttachment,
                                  alignment: TextAttachment.Alignment,
                                  size: TextAttachment.Size,
                                  url: URL) {
        storage.update(attachment: attachment, alignment: alignment, size: size, url: url)
        layoutManager.invalidateLayoutForAttachment(attachment)
    }

    /// Update the progress indicator of an attachment
    ///
    /// - Parameters:
    ///   - attachment: the attachment to update
    ///   - progress: the value of progress
    ///
    open func update(attachment: TextAttachment, progress: Double?, progressColor: UIColor = UIColor.blue) {
        attachment.progress = progress
        attachment.progressColor = progressColor
        layoutManager.invalidateLayoutForAttachment(attachment)
    }

    /// Updates the message being displayed on top of the image attachment
    ///
    /// - Parameters:
    ///   - attachment: the attachment where the message will be overlay
    ///   - message: the message to show
    ///
    open func update(attachment: TextAttachment, message: NSAttributedString?) {
        attachment.message = message
        layoutManager.invalidateLayoutForAttachment(attachment)
    }
}

// MARK: - TextStorageImageProvider

extension TextView: TextStorageAttachmentsDelegate {

    func storage(
        _ storage: TextStorage,
        attachment: TextAttachment,
        imageForURL url: URL,
        onSuccess success: @escaping (UIImage) -> (),
        onFailure failure: @escaping () -> ()) -> UIImage {
        
        guard let mediaDelegate = mediaDelegate else {
            fatalError("This class requires a media delegate to be set.")
        }
        
        let placeholderImage = mediaDelegate.textView(self, imageAtUrl: url, onSuccess: success, onFailure: failure)
        return placeholderImage
    }

    func storage(_ storage: TextStorage, missingImageForAttachment: TextAttachment) -> UIImage {
        return defaultMissingImage
    }
    
    func storage(_ storage: TextStorage, urlForImage image: UIImage) -> URL {
        
        guard let mediaDelegate = mediaDelegate else {
            fatalError("This class requires a media delegate to be set.")
        }
        
        return mediaDelegate.textView(self, urlForImage: image)
    }
}<|MERGE_RESOLUTION|>--- conflicted
+++ resolved
@@ -70,29 +70,11 @@
     
     required public init?(coder aDecoder: NSCoder) {
 
-<<<<<<< HEAD
         defaultFont = UIFont.systemFont(ofSize: 14)
         defaultMissingImage = Gridicon.iconOfType(.image)
-        previousSelectedRange = NSRange.zero
         super.init(coder: aDecoder)
         
         allowsEditingTextAttributes = true
-        previousSelectedRange = selectedRange
-    }
-
-    //MARK: - Selection Logic
-
-    open override var selectedTextRange: UITextRange? {
-        didSet {
-            selectionChanged()
-        }
-=======
-        defaultFont = UIFont.systemFontOfSize(14)
-        defaultMissingImage = Gridicon.iconOfType(.Image)
-        super.init(coder: aDecoder)
-        
-        allowsEditingTextAttributes = true
->>>>>>> e67dad9e
     }
 
     // MARK: - Intersect copy paste operations
@@ -119,58 +101,15 @@
     }
 
 
-<<<<<<< HEAD
     open override func insertText(_ text: String) {
-        let originalRange = selectedRange
-=======
-    public override func insertText(text: String) {
         updateTypingAttributes()
         var insertionRange = selectedRange
->>>>>>> e67dad9e
         super.insertText(text)
         insertionRange.length = 1
         refreshListAfterInsertionOf(text: text, range: insertionRange)
     }
 
-<<<<<<< HEAD
     open override func deleteBackward() {
-        var originalDeletionRange = selectedRange
-        originalDeletionRange.location = max(originalDeletionRange.location-1, 0)
-        originalDeletionRange.length = 1
-        var expandedRange = rangeIgnoringListMarkers(forProposedRange: originalDeletionRange, movingForward: false, growing: true)
-
-        super.deleteBackward()
-
-        if storage.length < 1 {
-            return
-        }
-
-        if !NSEqualRanges(expandedRange, originalDeletionRange) {
-            if expandedRange.location > 1 {
-                expandedRange.location = max(expandedRange.location-1, 0)
-            } else {
-                expandedRange.length -= 1
-            }
-            storage.replaceCharacters(in: expandedRange, with: NSMutableAttributedString())
-            var newSelectionRange = selectedRange
-            newSelectionRange.location = selectedRange.location - expandedRange.length
-            selectedRange = newSelectionRange
-            refreshList(aroundRange:selectedRange)
-        }
-    }
-
-    fileprivate var previousSelectedRange: NSRange
-
-    fileprivate func selectionChanged() {
-        var movingForward = true
-        var growing = true
-        if selectedRange.location < previousSelectedRange.location {
-            movingForward = false
-        }
-        if selectedRange.length < previousSelectedRange.length {
-            growing = false
-=======
-    public override func deleteBackward() {
         var deletionRange = selectedRange
         var deletedString = NSAttributedString()
         if deletionRange.length == 0 {
@@ -178,51 +117,11 @@
             deletionRange.length = 1
         }
         if storage.length > 0 {
-            deletedString = storage.attributedSubstringFromRange(deletionRange)
->>>>>>> e67dad9e
+            deletedString = storage.attributedSubstring(from: deletionRange)
         }
 
         super.deleteBackward()
 
-<<<<<<< HEAD
-    fileprivate func rangeIgnoringListMarkers(forProposedRange range: NSRange, movingForward:Bool, growing:Bool) -> NSRange {
-        if range.location >= storage.length {
-            return range
-        }
-        var newRange = range
-        if newRange.length == 0 {
-            var fullRange: NSRange = NSRange.zero
-            if storage.attribute(TextListItemMarker.attributeName, at:newRange.location, longestEffectiveRange: &fullRange, in: storage.rangeOfEntireString) != nil {
-                if movingForward {
-                    newRange.location = fullRange.endLocation
-                } else {
-                    newRange.location = max(fullRange.location-1, 0)
-                }
-            }
-        } else {
-            storage.enumerateAttribute(TextListItemMarker.attributeName,
-                                       in: newRange,
-                                       options: []) { (attribute, attributeRange, stop) in
-                                        if attribute == nil {
-                                            return
-                                        }
-                                        var fullRange: NSRange = NSRange.zero
-                                        if storage.attribute(TextListItemMarker.attributeName, at:attributeRange.location, effectiveRange: &fullRange) == nil {
-                                            return
-                                        }
-                                        if growing {
-                                            newRange = NSUnionRange(newRange, fullRange)
-                                        } else {
-                                            if fullRange.location < newRange.location {
-                                                newRange.location = fullRange.endLocation
-                                                newRange.length -= fullRange.length-1
-                                            } else {
-                                                if ( !NSEqualRanges(NSIntersectionRange(fullRange, newRange), fullRange)){
-                                                    newRange.length -= fullRange.length
-                                                }
-                                            }
-                                        }
-=======
         if storage.string.isEmpty {
             return
         }
@@ -230,14 +129,13 @@
             var isPreviousLocationList = false
             if (selectedRange.location > 0) {
                 isPreviousLocationList = storage.attribute(TextListItem.attributeName,
-                                                           atIndex:selectedRange.location - 1,
+                                                           at: selectedRange.location - 1,
                                                            effectiveRange: nil) != nil
             }
             if isPreviousLocationList {
                 refreshList(aroundRange: selectedRange)
             } else {
                 removeList(aroundRange: selectedRange)
->>>>>>> e67dad9e
             }
         }
     }
@@ -533,8 +431,8 @@
 
     // MARK: - List Code
 
-    private func listCustomAttributes(atIndex index:Int) -> [String:AnyObject] {
-        var attributes = [String:AnyObject]()
+    private func listCustomAttributes(atIndex index:Int) -> [String:Any] {
+        var attributes = [String:Any]()
         if storage.length == 0 {
             return attributes
         }
@@ -553,45 +451,24 @@
     /// - Parameters:
     ///   - text: the text being added
     ///   - range: the range of the insertion of the new text
-<<<<<<< HEAD
-    fileprivate func refreshListIfNewLinesOn(text:String, range:NSRange) {
-        guard text == "\n"
-            && range.location + 1 < storage.length
-            else {
-            refreshListsOnlyIfListExists(atRange: range)
-            return
-        }
-        var afterRange = range
-        afterRange.length = 1
-        afterRange.location += 1
-        let afterString = storage.attributedSubstring(from: afterRange).string
-=======
-    private func refreshListAfterInsertionOf(text text:String, range:NSRange) {
+    private func refreshListAfterInsertionOf(text:String, range:NSRange) {
         //check if new text is part of a list
         if storage.attribute(TextList.attributeName,
-                             atIndex:range.location,
+                             at:range.location,
                              effectiveRange: nil) == nil {
             return
         }
->>>>>>> e67dad9e
 
         let afterRange = NSRange(location: range.location + 1, length: 1)
         let beforeRange = NSRange(location: range.location - 1, length: 1)
 
-<<<<<<< HEAD
-            let positionToCheck = max(min(range.location - 1,storage.length - 1),0)
-            isBegginingOfListItem = storage.attribute(TextListItemMarker.attributeName,
-                                                      at:positionToCheck,
-                                                      effectiveRange: &precedingListItemRange) != nil
-=======
         var afterString = "\n"
         var beforeString = "\n"
         if beforeRange.location >= 0 {
-            beforeString = storage.attributedSubstringFromRange(beforeRange).string
+            beforeString = storage.attributedSubstring(from: beforeRange).string
         }
         if afterRange.endLocation < storage.length {
-            afterString = storage.attributedSubstringFromRange(afterRange).string
->>>>>>> e67dad9e
+            afterString = storage.attributedSubstring(from: afterRange).string
         }
 
         let isBegginingOfListItem = storage.isStartOfNewLine(atLocation: range.location)
@@ -639,16 +516,7 @@
     open func toggleOrderedList(range: NSRange) {
         let appliedRange = rangeForTextList(range)
         let formatter = TextListFormatter()
-<<<<<<< HEAD
-
-        markCurrentSelection()
-
         formatter.toggleList(ofStyle: .ordered, inString: storage, atRange: appliedRange)
-
-        restoreMarkedSelection()
-=======
-        formatter.toggleList(ofStyle: .Ordered, inString: storage, atRange: appliedRange)
->>>>>>> e67dad9e
     }
 
 
@@ -659,16 +527,7 @@
     open func toggleUnorderedList(range: NSRange) {
         let appliedRange = rangeForTextList(range)
         let formatter = TextListFormatter()
-<<<<<<< HEAD
-
-        markCurrentSelection()
-
         formatter.toggleList(ofStyle: .unordered, inString: storage, atRange: appliedRange)
-
-        restoreMarkedSelection()
-=======
-        formatter.toggleList(ofStyle: .Unordered, inString: storage, atRange: appliedRange)
->>>>>>> e67dad9e
     }
 
 
