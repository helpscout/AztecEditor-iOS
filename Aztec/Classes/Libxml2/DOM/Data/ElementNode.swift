import Foundation
import UIKit


/// Element node.  Everything but text basically.
///
class ElementNode: Node {

    var attributes = [Attribute]()
    var children: [Node] {
        didSet {
            for child in children where child.parent !== self {
                child.parent?.remove(child)
                child.parent = self
            }
        }
    }

    private static let headerLevels: [StandardElementType] = [.h1, .h2, .h3, .h4, .h5, .h6]

    class func elementTypeForHeaderLevel(_ headerLevel: Int) -> StandardElementType? {
        if headerLevel < 1 || headerLevel > headerLevels.count {
            return nil
        }
        return headerLevels[headerLevel - 1]
    }

    private static let knownElements: [StandardElementType] = [.a, .b, .br, .blockquote, .del, .div, .em, .h1, .h2, .h3, .h4, .h5, .h6, .hr, .i, .img, .li, .ol, .p, .pre, .s, .span, .strike, .strong, .u, .ul, .video]
    private static let mergeableBlocklevelElements: [StandardElementType] = [.p, .h1, .h2, .h3, .h4, .h5, .h6, .hr, .ol, .ul, .li, .blockquote]
    private static let mergeableStyleElements: [StandardElementType] = [.i, .em, .b, .strong, .strike, .u]

    internal var standardName: StandardElementType? {
        get {
            return StandardElementType(rawValue: name)
        }
    }
    
    // MARK: - CustomReflectable
    
    override public var customMirror: Mirror {
        get {
            return Mirror(self, children: ["type": "element", "name": name, "parent": parent.debugDescription, "attributes": attributes, "children": children], ancestorRepresentation: .suppressed)
        }
    }

    // MARK - Hashable

    override public var hashValue: Int {
        let attributesHash = attributes.reduce(0) { (result, attribute) in
            return result ^ attribute.hashValue
        }

        return name.hashValue ^ attributesHash
    }

    
    // MARK: - Initializers

    init(name: String, attributes: [Attribute], children: [Node]) {
        self.attributes.append(contentsOf: attributes)
        self.children = children

        super.init(name: name)
    }
<<<<<<< HEAD
    
    convenience init(descriptor: ElementNodeDescriptor, children: [Node] = []) {
        self.init(name: descriptor.name, attributes: descriptor.attributes, children: children)
    }
=======
>>>>>>> 18ecf453

    convenience init(type: StandardElementType, attributes: [Attribute] = [], children: [Node] = []) {
        self.init(name: type.rawValue, attributes: attributes, children: children)
    }


    // MARK: - Node Constructors
    
    static func `break`() -> ElementNode {
        return ElementNode(name: StandardElementType.br.rawValue, attributes: [], children: [])
    }
    
    // MARK: - Node Overrides

    /// Checks if the specified node requires a closing paragraph separator.
    ///
    func needsClosingParagraphSeparator() -> Bool {

        guard children.count == 0 else {
            return false
        }

        guard !hasRightBlockLevelSibling() else {
            return true
        }

        return !isLastInTree() && isLastInAncestorEndingInBlockLevelSeparation()
    }

    // MARK: - Node Queries

<<<<<<< HEAD
    func valueForStringAttribute(named attributeName: String) -> String? {

        for attribute in attributes {
            if let attribute = attribute as? StringAttribute, attribute.name == attributeName {
                return attribute.value
=======
    func stringValueForAttribute(named attributeName: String) -> String? {

        for attribute in attributes {
            if attribute.name == attributeName {
                return attribute.value.toString()
>>>>>>> 18ecf453
            }
        }

        return nil
    }

    /// Updates or adds an attribute with the specificed name with the corresponding value
    ///
<<<<<<< HEAD
    /// - parameter attributeName: the name of the attribute
    /// - parameter value:         the value to mark the attribute
    ///
    func updateAttribute(named attributeName:String, value: String) {
        for attribute in attributes {
            if let attribute = attribute as? StringAttribute, attribute.name == attributeName {
=======
    /// - Parameters:
    ///     - attributeName: the name of the attribute
    ///     - value: the value for the attribute
    ///
    func updateAttribute(named targetAttributeName: String, value: Attribute.Value) {

        for attribute in attributes {
            if attribute.name == targetAttributeName {
>>>>>>> 18ecf453
                attribute.value = value
                return
            }
        }

        let attribute = Attribute(name: targetAttributeName, value: value)
        
<<<<<<< HEAD
        attributes.append(StringAttribute(name: attributeName, value: value))
=======
        attributes.append(attribute)
>>>>>>> 18ecf453
    }
    
    /// Check if the node is the first child in its parent node.
    ///
    /// - Returns: `true` if the node is the first child in it's parent.  `false` otherwise.
    ///
    func isFirstChildInParent() -> Bool {
        guard let parent = parent else {
            assertionFailure("This scenario should not be possible.  Review the logic.")
            return false
        }
        
        guard let first = parent.children.first else {
            return false
        }
        
        return first === self
    }
    
    /// Check if the node is the last child in its parent node.
    ///
    /// - Returns: `true` if the node is the last child in it's parent.  `false` otherwise.
    ///
    func isLastChildInParent() -> Bool {
        guard let parent = parent else {
            assertionFailure("This scenario should not be possible.  Review the logic.")
            return false
<<<<<<< HEAD
        }
        
        guard let last = parent.children.last else {
            return false
        }
        
=======
        }
        
        guard let last = parent.children.last else {
            return false
        }
        
>>>>>>> 18ecf453
        return last === self
    }

    /// Check if the last of this children element is a block level element
    ///
    /// - Returns: true if the last child of this element is a block level element, false otherwise
    ///
    func isLastChildBlockLevelElement() -> Bool {

        let childrenIgnoringEmptyTextNodes = children.filter { (node) -> Bool in
            if let textNode = node as? TextNode {
                return !textNode.text().isEmpty
            }
            return true
        }

        if let lastChild = childrenIgnoringEmptyTextNodes.last as? ElementNode {
           return lastChild.isBlockLevelElement()
        }
<<<<<<< HEAD

        return false
    }

=======

        return false
    }

>>>>>>> 18ecf453

    /// Find out if this is a block-level element.
    ///
    /// - Returns: `true` if this is a block-level element.  `false` otherwise.
    ///
    func isBlockLevelElement() -> Bool {

        guard let standardName = standardName else {
            // For now we're treating all non-standard element names as non-block-level
            // elements.
            //
            return false
        }

        return standardName.isBlockLevelNodeName()
    }
<<<<<<< HEAD

    func isNodeType(_ type: StandardElementType) -> Bool {
        return type.equivalentNames.contains(name.lowercased())
    }
    

    /// Retrieves the last child matching a specific filtering closure.
    ///
    /// - Parameters:
    ///     - filter: the filtering closure.
    ///
    /// - Returns: the requested node, or `nil` if there are no nodes matching the request.
    ///
    func lastChild(matching filter: (Node) -> Bool) -> Node? {
        return children.filter(filter).last
    }


=======

    func isNodeType(_ type: StandardElementType) -> Bool {
        return type.equivalentNames.contains(name.lowercased())
    }
    

    /// Retrieves the last child matching a specific filtering closure.
    ///
    /// - Parameters:
    ///     - filter: the filtering closure.
    ///
    /// - Returns: the requested node, or `nil` if there are no nodes matching the request.
    ///
    func lastChild(matching filter: (Node) -> Bool) -> Node? {
        return children.filter(filter).last
    }


>>>>>>> 18ecf453
    /// Indicates whether the children of the specified node can be merged in, or not.
    ///
    /// - Parameters:
    ///     - node: Target node for which we'll determine Merge-ability status.
    ///
    /// - Returns: true if both nodes can be merged, or not.
    ///
    func canMergeChildren(of node: ElementNode, blocklevelEnforced: Bool) -> Bool {
        guard name == node.name && Set(attributes) == Set(node.attributes) else {
            return false
        }

        guard let standardName = self.standardName else {
            return false
        }

        guard blocklevelEnforced else {
            return ElementNode.mergeableStyleElements.contains(standardName)
        }

        return ElementNode.mergeableBlocklevelElements.contains(standardName)
    }


    // MARK: - DOM Queries
    
    /// Returns the index of the specified child node.  This method should only be called when
    /// there's 100% certainty that this node should contain the specified child node, as it
    /// fails otherwise.
    ///
    /// Call `children.indexOf()` if you need to test the parent-child relationship instead.
    ///
    /// - Parameters:
    ///     - childNode: the child node to find the index of.
    ///
    /// - Returns: the index of the specified child node.
    ///
    func indexOf(childNode: Node) -> Int {
        guard let index = children.index(of: childNode) else {
            fatalError("Broken parent-child relationship found.")
        }
        
        return index
    }

    typealias NodeMatchTest = (_ node: Node) -> Bool
    typealias NodeIntersectionReport = (_ node: Node, _ intersection: NSRange) -> Void
    typealias RangeReport = (_ range: NSRange) -> Void
    
    /// Retrieves the right-side sibling of the child at the specified index.
    ///
    /// - Parameters:
    ///     - index: the index of the child to get the sibling of.
    ///
    /// - Returns: the requested sibling, or `nil` if there's none.
    ///
    func sibling<T: Node>(rightOf childIndex: Int) -> T? {
        
        guard childIndex >= 0 && childIndex < children.count else {
            fatalError("Out of bounds!")
        }
        
        guard childIndex < children.count - 1 else {
            return nil
        }

        let siblingNode = children[childIndex + 1]

        // Ignore empty text nodes.
        //
        if let textSibling = siblingNode as? TextNode, textSibling.length() == 0 {
            return sibling(rightOf: childIndex + 1)
        }

        return siblingNode as? T
    }

    // MARK: - DOM modification

    /// Replaces the specified node with several new nodes.
    ///
    /// - Parameters:
    ///     - child: the node to remove.
    ///     - newChildren: the new child nodes to insert.
    ///
    func replace(child: Node, with newChildren: [Node]) {
        guard let childIndex = children.index(of: child) else {
            fatalError("This case should not be possible. Review the logic triggering this.")
        }

        for newNode in newChildren {
            newNode.parent = self
        }

        children.remove(at: childIndex)
        children.insert(contentsOf: newChildren, at: childIndex)
    }

    /// Removes the receiver from its parent.
    ///
    func removeFromParent(undoManager: UndoManager? = nil) {
        guard let parent = parent else {
            assertionFailure("It doesn't make sense to call this method without a parent")
            return
        }

        parent.remove(self)
    }


    /// Removes the specified child node.  Only updates its parent if specified.
    ///
    /// - Parameters:
    ///     - child: the child node to remove.
    ///     - updateParent: whether the children node's parent must be update to `nil` or not.
    ///             If not specified, the parent is updated.
    ///
    func remove(_ child: Node, updateParent: Bool = true) {

        guard let index = children.index(of: child) else {
            assertionFailure("Can't remove a node that's not a child.")
            return
        }

        children.remove(at: index)

        if updateParent {
            child.parent = nil
        }
    }

    /// Removes the specified child nodes.  Only updates their parents if specified.
    ///
    /// - Parameters:
    ///     - children: the child nodes to remove.
    ///     - updateParent: whether the children node's parent must be update to `nil` or not.
    ///             If not specified, the parent is updated.
    ///
    func remove(_ children: [Node], updateParent: Bool = true) {
        for child in children {
            remove(child, updateParent: updateParent)
        }
    }

    // MARK: - Editing behavior

    func isSupportedByEditor() -> Bool {

        guard let standardName = standardName else {
            return false
        }

        return ElementNode.knownElements.contains(standardName)
    }
}


class RootNode: ElementNode {

    static let name = "aztec.htmltag.rootnode"

    override var parent: ElementNode? {
        get {
            return nil
        }

        set {
        }
    }

    // MARK: - CustomReflectable
    
    override public var customMirror: Mirror {
        get {
            return Mirror(self, children: ["name": name, "children": children])
        }
    }
    
    // MARK: - Initializers

    init(children: [Node]) {
        super.init(name: type(of: self).name, attributes: [], children: children)
    }

    // MARK: - Overriden Methods

    override func isSupportedByEditor() -> Bool {
        return true
    }
}<|MERGE_RESOLUTION|>--- conflicted
+++ resolved
@@ -62,13 +62,6 @@
 
         super.init(name: name)
     }
-<<<<<<< HEAD
-    
-    convenience init(descriptor: ElementNodeDescriptor, children: [Node] = []) {
-        self.init(name: descriptor.name, attributes: descriptor.attributes, children: children)
-    }
-=======
->>>>>>> 18ecf453
 
     convenience init(type: StandardElementType, attributes: [Attribute] = [], children: [Node] = []) {
         self.init(name: type.rawValue, attributes: attributes, children: children)
@@ -100,19 +93,11 @@
 
     // MARK: - Node Queries
 
-<<<<<<< HEAD
-    func valueForStringAttribute(named attributeName: String) -> String? {
-
-        for attribute in attributes {
-            if let attribute = attribute as? StringAttribute, attribute.name == attributeName {
-                return attribute.value
-=======
     func stringValueForAttribute(named attributeName: String) -> String? {
 
         for attribute in attributes {
             if attribute.name == attributeName {
                 return attribute.value.toString()
->>>>>>> 18ecf453
             }
         }
 
@@ -121,14 +106,6 @@
 
     /// Updates or adds an attribute with the specificed name with the corresponding value
     ///
-<<<<<<< HEAD
-    /// - parameter attributeName: the name of the attribute
-    /// - parameter value:         the value to mark the attribute
-    ///
-    func updateAttribute(named attributeName:String, value: String) {
-        for attribute in attributes {
-            if let attribute = attribute as? StringAttribute, attribute.name == attributeName {
-=======
     /// - Parameters:
     ///     - attributeName: the name of the attribute
     ///     - value: the value for the attribute
@@ -137,7 +114,6 @@
 
         for attribute in attributes {
             if attribute.name == targetAttributeName {
->>>>>>> 18ecf453
                 attribute.value = value
                 return
             }
@@ -145,11 +121,7 @@
 
         let attribute = Attribute(name: targetAttributeName, value: value)
         
-<<<<<<< HEAD
-        attributes.append(StringAttribute(name: attributeName, value: value))
-=======
         attributes.append(attribute)
->>>>>>> 18ecf453
     }
     
     /// Check if the node is the first child in its parent node.
@@ -177,21 +149,12 @@
         guard let parent = parent else {
             assertionFailure("This scenario should not be possible.  Review the logic.")
             return false
-<<<<<<< HEAD
         }
         
         guard let last = parent.children.last else {
             return false
         }
         
-=======
-        }
-        
-        guard let last = parent.children.last else {
-            return false
-        }
-        
->>>>>>> 18ecf453
         return last === self
     }
 
@@ -211,17 +174,10 @@
         if let lastChild = childrenIgnoringEmptyTextNodes.last as? ElementNode {
            return lastChild.isBlockLevelElement()
         }
-<<<<<<< HEAD
 
         return false
     }
 
-=======
-
-        return false
-    }
-
->>>>>>> 18ecf453
 
     /// Find out if this is a block-level element.
     ///
@@ -238,7 +194,6 @@
 
         return standardName.isBlockLevelNodeName()
     }
-<<<<<<< HEAD
 
     func isNodeType(_ type: StandardElementType) -> Bool {
         return type.equivalentNames.contains(name.lowercased())
@@ -257,26 +212,6 @@
     }
 
 
-=======
-
-    func isNodeType(_ type: StandardElementType) -> Bool {
-        return type.equivalentNames.contains(name.lowercased())
-    }
-    
-
-    /// Retrieves the last child matching a specific filtering closure.
-    ///
-    /// - Parameters:
-    ///     - filter: the filtering closure.
-    ///
-    /// - Returns: the requested node, or `nil` if there are no nodes matching the request.
-    ///
-    func lastChild(matching filter: (Node) -> Bool) -> Node? {
-        return children.filter(filter).last
-    }
-
-
->>>>>>> 18ecf453
     /// Indicates whether the children of the specified node can be merged in, or not.
     ///
     /// - Parameters:
