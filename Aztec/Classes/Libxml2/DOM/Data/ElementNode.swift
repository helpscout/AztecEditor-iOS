--- conflicted
+++ resolved
@@ -1338,31 +1338,6 @@
             }
         }
 
-<<<<<<< HEAD
-=======
-        /// Inserts the specified string at the specified location.
-        ///
-        func insert(_ string: String, atLocation location: Int) {
-
-            let nodesToInsert = nodesRepresenting(string)
-            let childrenBefore = splitChildren(before: location)
-            insert(nodesToInsert, at: childrenBefore.count)
-
-            return
-        }
-
-        override func replaceCharacters(inRange range: NSRange, withString string: String) {
-
-            if range.length > 0 {
-                deleteCharacters(inRange: range)
-            }
-
-            if string.characters.count > 0 {
-                insert(string, atLocation: range.location)
-            }
-        }
-
->>>>>>> cc24bc65
         /// Replace characters in targetRange by a node with the name in nodeName and attributes
         ///
         /// - parameter targetRange: The range to replace
