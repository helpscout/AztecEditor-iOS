import Foundation
import Aztec
import Gridicons
import Photos
import UIKit
import MobileCoreServices
import AVFoundation
import AVKit

class EditorDemoController: UIViewController {

    fileprivate var mediaErrorMode = false

    fileprivate(set) lazy var formatBar: Aztec.FormatBar = {
        return self.createToolbar()
    }()

    fileprivate(set) lazy var richTextView: Aztec.TextView = {

        let paragraphStyle = Aztec.ParagraphStyle.default
        
        // This is where you'd normally customize paragraphStyle's values.
        
        let textView = Aztec.TextView(
            defaultFont: Constants.defaultContentFont,
            defaultParagraphStyle: paragraphStyle,
            defaultMissingImage: Constants.defaultMissingImage)

        textView.outputSerializer = DefaultHTMLSerializer(prettyPrint: true)

        textView.inputProcessor =
            PipelineProcessor([CaptionShortcodePreProcessor(),
                               VideoShortcodePreProcessor(),
                               WPVideoShortcodePreProcessor()])

        textView.outputProcessor =
            PipelineProcessor([CaptionShortcodePostProcessor(),
                               VideoShortcodePostProcessor()])

        let accessibilityLabel = NSLocalizedString("Rich Content", comment: "Post Rich content")
        self.configureDefaultProperties(for: textView, accessibilityLabel: accessibilityLabel)

        textView.delegate = self
        textView.formattingDelegate = self
        textView.textAttachmentDelegate = self
        textView.accessibilityIdentifier = "richContentView"

        if #available(iOS 11, *) {
            textView.smartDashesType = .no
        }

        return textView
    }()

    fileprivate(set) lazy var htmlTextView: UITextView = {
        let storage = HTMLStorage(defaultFont: Constants.defaultContentFont)
        let layoutManager = NSLayoutManager()
        let container = NSTextContainer()

        storage.addLayoutManager(layoutManager)
        layoutManager.addTextContainer(container)

        let textView = UITextView(frame: .zero, textContainer: container)

        let accessibilityLabel = NSLocalizedString("HTML Content", comment: "Post HTML content")
        self.configureDefaultProperties(for: textView, accessibilityLabel: accessibilityLabel)

        textView.isHidden = true
        textView.delegate = self
        textView.accessibilityIdentifier = "HTMLContentView"
        textView.autocorrectionType = .no
        textView.autocapitalizationType = .none

        if #available(iOS 11, *) {
            textView.smartDashesType = .no
        }

        return textView
    }()

    fileprivate(set) lazy var titleTextField: UITextView = {        
        let textField = UITextView()

        textField.accessibilityLabel = NSLocalizedString("Title", comment: "Post title")
        textField.delegate = self
        textField.font = UIFont.preferredFont(forTextStyle: UIFontTextStyle.headline)
        textField.returnKeyType = .next
        textField.textColor = UIColor.darkText
        textField.translatesAutoresizingMaskIntoConstraints = false
        textField.isScrollEnabled = false
        textField.backgroundColor = .clear

        return textField
    }()

    fileprivate(set) lazy var titlePlaceholderLabel: UILabel = {
        let placeholderText = NSLocalizedString("Enter title here", comment: "Label for the title of the post field. Should be the same as WP core.")
        let textField = UILabel()

        textField.attributedText = NSAttributedString(string: placeholderText,
                                                      attributes: [.foregroundColor: UIColor.lightGray,
                                                                   .font: UIFont.preferredFont(forTextStyle: UIFontTextStyle.headline)])
        textField.sizeToFit()
        textField.translatesAutoresizingMaskIntoConstraints = false

        return textField
    }()

    fileprivate var titleHeightConstraint: NSLayoutConstraint!
    fileprivate var titleTopConstraint: NSLayoutConstraint!

    fileprivate(set) lazy var separatorView: UIView = {
        let separatorView = UIView(frame: CGRect(x: 0, y: 0, width: 44, height: 1))

        separatorView.backgroundColor = UIColor.darkText
        separatorView.translatesAutoresizingMaskIntoConstraints = false

        return separatorView
    }()

    fileprivate(set) var editingMode: EditMode = .richText {
        didSet {
            view.endEditing(true)

            switch editingMode {
            case .html:
                htmlTextView.text = getHTML()
                htmlTextView.becomeFirstResponder()
            case .richText:
                setHTML(htmlTextView.text)
                richTextView.becomeFirstResponder()
            }

            richTextView.isHidden = editingMode == .html
            htmlTextView.isHidden = editingMode == .richText
        }
    }

    fileprivate var currentSelectedAttachment: MediaAttachment?

    let sampleHTML: String?

    func setHTML(_ html: String) {
        richTextView.setHTML(html)
    }

    func getHTML() -> String {
        return richTextView.getHTML()
    }

    fileprivate var optionsViewController: OptionsTableViewController!


    // MARK: - Lifecycle Methods

    init(withSampleHTML sampleHTML: String? = nil) {
        self.sampleHTML = sampleHTML
        
        super.init(nibName: nil, bundle: nil)
    }
    
    required init?(coder aDecoder: NSCoder) {
        sampleHTML = nil
        
        super.init(coder: aDecoder)
    }
    
    deinit {
        NotificationCenter.default.removeObserver(self)
    }


    override func viewDidLoad() {
        super.viewDidLoad()

        MediaAttachment.defaultAppearance.progressColor = UIColor.blue
        MediaAttachment.defaultAppearance.progressBackgroundColor = UIColor.lightGray
        MediaAttachment.defaultAppearance.progressHeight = 2.0
        MediaAttachment.defaultAppearance.overlayColor = UIColor(red: CGFloat(46.0/255.0), green: CGFloat(69.0/255.0), blue: CGFloat(83.0/255.0), alpha: 0.6)
        // Uncomment to add a border
        // MediaAttachment.defaultAppearance.overlayBorderWidth = 3.0
        // MediaAttachment.defaultAppearance.overlayBorderColor = UIColor(red: CGFloat(0.0/255.0), green: CGFloat(135.0/255.0), blue: CGFloat(190.0/255.0), alpha: 0.8)

        edgesForExtendedLayout = UIRectEdge()
        navigationController?.navigationBar.isTranslucent = false

        view.backgroundColor = .white
        view.addSubview(richTextView)
        view.addSubview(htmlTextView)
        view.addSubview(titleTextField)
        view.addSubview(titlePlaceholderLabel)
        view.addSubview(separatorView)
        configureConstraints()
        registerAttachmentImageProviders()

        let html: String

        if let sampleHTML = sampleHTML {
            html = sampleHTML
        } else {
            html = ""
        }

        setHTML(html)
    }

    override func viewWillAppear(_ animated: Bool) {
        super.viewWillAppear(animated)

        let nc = NotificationCenter.default
        nc.addObserver(self, selector: #selector(keyboardWillShow), name: .UIKeyboardWillShow, object: nil)
        nc.addObserver(self, selector: #selector(keyboardWillHide), name: .UIKeyboardWillHide, object: nil)
    }


    override func viewWillDisappear(_ animated: Bool) {
        super.viewWillDisappear(animated)

        let nc = NotificationCenter.default
        nc.removeObserver(self, name: .UIKeyboardWillShow, object: nil)
        nc.removeObserver(self, name: .UIKeyboardWillHide, object: nil)
    }


    override func viewWillTransition(to size: CGSize, with coordinator: UIViewControllerTransitionCoordinator) {
        super.viewWillTransition(to: size, with: coordinator)
        dismissOptionsViewControllerIfNecessary()
    }

    // MARK: - Title and Title placeholder position methods
    func updateTitlePosition() {
        let referenceView: UIScrollView = editingMode == .richText ? richTextView : htmlTextView
        titleTopConstraint.constant = -(referenceView.contentOffset.y+referenceView.contentInset.top)

        var contentInset = referenceView.contentInset
        contentInset.top = (titleHeightConstraint.constant + separatorView.frame.height)
        referenceView.contentInset = contentInset
    }
    
    func updateTitleHeight() {
        let referenceView: UIScrollView = editingMode == .richText ? richTextView : htmlTextView
        let layoutMargins = view.layoutMargins
        let insets = titleTextField.textContainerInset
        let sizeThatShouldFitTheContent = titleTextField.sizeThatFits(CGSize(width:view.frame.width - (insets.left + insets.right + layoutMargins.left + layoutMargins.right), height: CGFloat.greatestFiniteMagnitude))
        titleHeightConstraint.constant = max(sizeThatShouldFitTheContent.height, titleTextField.font!.lineHeight + insets.top + insets.bottom)

        var contentInset = referenceView.contentInset
        contentInset.top = (titleHeightConstraint.constant + separatorView.frame.height)
        referenceView.contentInset = contentInset
        referenceView.setContentOffset(CGPoint(x:0, y: -contentInset.top), animated: false)
    }

    func updateTitlePlaceholderVisibility() {
        self.titlePlaceholderLabel.isHidden = !titleTextField.text.isEmpty
    }

    // MARK: - Configuration Methods
    override func viewDidLayoutSubviews() {
        super.viewDidLayoutSubviews()

        var safeInsets = self.view.layoutMargins
        safeInsets.top = richTextView.textContainerInset.top
        richTextView.textContainerInset = safeInsets
        htmlTextView.textContainerInset = safeInsets
    }

    private func configureConstraints() {

        titleHeightConstraint = titleTextField.heightAnchor.constraint(equalToConstant: titleTextField.font!.lineHeight)
        titleTopConstraint = titleTextField.topAnchor.constraint(equalTo: view.topAnchor, constant: -richTextView.contentOffset.y)
        updateTitleHeight()
        let layoutGuide = view.layoutMarginsGuide

        NSLayoutConstraint.activate([
            titleTextField.leadingAnchor.constraint(equalTo: layoutGuide.leadingAnchor, constant: 0),
            titleTextField.trailingAnchor.constraint(equalTo: layoutGuide.trailingAnchor, constant: 0),
            titleTopConstraint,
            titleHeightConstraint
            ])

        let insets = titleTextField.textContainerInset
        NSLayoutConstraint.activate([
            titlePlaceholderLabel.leadingAnchor.constraint(equalTo: titleTextField.leadingAnchor, constant: insets.left + titleTextField.textContainer.lineFragmentPadding),
            titlePlaceholderLabel.trailingAnchor.constraint(equalTo: titleTextField.trailingAnchor, constant: -insets.right),
            titlePlaceholderLabel.topAnchor.constraint(equalTo: titleTextField.topAnchor, constant: insets.top),
            titlePlaceholderLabel.heightAnchor.constraint(equalToConstant: titleTextField.font!.lineHeight)
            ])
        NSLayoutConstraint.activate([
            separatorView.leadingAnchor.constraint(equalTo: layoutGuide.leadingAnchor, constant: 0),
            separatorView.trailingAnchor.constraint(equalTo: layoutGuide.trailingAnchor, constant: 0),
            separatorView.topAnchor.constraint(equalTo: titleTextField.bottomAnchor, constant: 0),
            separatorView.heightAnchor.constraint(equalToConstant: separatorView.frame.height)
            ])

        NSLayoutConstraint.activate([
            richTextView.leadingAnchor.constraint(equalTo: self.view.leadingAnchor),
            richTextView.trailingAnchor.constraint(equalTo: self.view.trailingAnchor),
            richTextView.topAnchor.constraint(equalTo: layoutGuide.topAnchor, constant: 0),
            richTextView.bottomAnchor.constraint(equalTo: self.view.bottomAnchor, constant: 0)
            ])

        NSLayoutConstraint.activate([
            htmlTextView.leadingAnchor.constraint(equalTo: self.view.leadingAnchor),
            htmlTextView.trailingAnchor.constraint(equalTo: self.view.trailingAnchor),
            htmlTextView.topAnchor.constraint(equalTo: richTextView.topAnchor),
            htmlTextView.bottomAnchor.constraint(equalTo: self.view.bottomAnchor),
            ])
    }


    private func configureDefaultProperties(for textView: UITextView, accessibilityLabel: String) {
        textView.accessibilityLabel = accessibilityLabel
        textView.font = Constants.defaultContentFont
        textView.keyboardDismissMode = .interactive
        textView.textColor = UIColor.darkText
        textView.translatesAutoresizingMaskIntoConstraints = false
    }

    private func registerAttachmentImageProviders() {
        let providers: [TextViewAttachmentImageProvider] = [
            SpecialTagAttachmentRenderer(),
            CommentAttachmentRenderer(font: Constants.defaultContentFont),
            HTMLAttachmentRenderer(font: Constants.defaultHtmlFont)
        ]

        for provider in providers {
            richTextView.registerAttachmentImageProvider(provider)
        }
    }

    // MARK: - Helpers

    @IBAction func toggleEditingMode() {
        formatBar.overflowToolbar(expand: true)
        editingMode.toggle()
    }

    fileprivate func dismissOptionsViewControllerIfNecessary() {
        if let optionsViewController = optionsViewController,
            presentedViewController == optionsViewController {
            dismiss(animated: true, completion: nil)

            self.optionsViewController = nil
        }
    }

    // MARK: - Keyboard Handling

    @objc func keyboardWillShow(_ notification: Notification) {
        guard
            let userInfo = notification.userInfo as? [String: AnyObject],
            let keyboardFrame = (userInfo[UIKeyboardFrameEndUserInfoKey] as? NSValue)?.cgRectValue
            else {
                return
        }

        refreshInsets(forKeyboardFrame: keyboardFrame)
    }

    @objc func keyboardWillHide(_ notification: Notification) {
        guard
            let userInfo = notification.userInfo as? [String: AnyObject],
            let keyboardFrame = (userInfo[UIKeyboardFrameEndUserInfoKey] as? NSValue)?.cgRectValue
            else {
                return
        }

        refreshInsets(forKeyboardFrame: keyboardFrame)
        dismissOptionsViewControllerIfNecessary()
    }

    fileprivate func refreshInsets(forKeyboardFrame keyboardFrame: CGRect) {
        let referenceView: UIScrollView = editingMode == .richText ? richTextView : htmlTextView

        let scrollInsets = UIEdgeInsets(top: referenceView.scrollIndicatorInsets.top, left: 0, bottom: view.frame.maxY - (keyboardFrame.minY + self.view.layoutMargins.bottom), right: 0)
        let contentInset = UIEdgeInsets(top: referenceView.contentInset.top, left: 0, bottom: view.frame.maxY - (keyboardFrame.minY + self.view.layoutMargins.bottom), right: 0)

        htmlTextView.scrollIndicatorInsets = scrollInsets
        htmlTextView.contentInset = contentInset

        richTextView.scrollIndicatorInsets = scrollInsets
        richTextView.contentInset = contentInset
    }


    func updateFormatBar() {
        guard let toolbar = richTextView.inputAccessoryView as? Aztec.FormatBar else {
            return
        }

        let identifiers: [FormattingIdentifier]
        if richTextView.selectedRange.length > 0 {
            identifiers = richTextView.formatIdentifiersSpanningRange(richTextView.selectedRange)
        } else {
            identifiers = richTextView.formatIdentifiersForTypingAttributes()
        }

        toolbar.selectItemsMatchingIdentifiers(identifiers.map({ $0.rawValue }))
    }

    override var keyCommands: [UIKeyCommand] {
        if richTextView.isFirstResponder {
            return [ UIKeyCommand(input:"B", modifierFlags: .command, action:#selector(toggleBold), discoverabilityTitle:NSLocalizedString("Bold", comment: "Discoverability title for bold formatting keyboard shortcut.")),
                     UIKeyCommand(input:"I", modifierFlags: .command, action:#selector(toggleItalic), discoverabilityTitle:NSLocalizedString("Italic", comment: "Discoverability title for italic formatting keyboard shortcut.")),
                     UIKeyCommand(input:"S", modifierFlags: [.command], action:#selector(toggleStrikethrough), discoverabilityTitle: NSLocalizedString("Strikethrough", comment:"Discoverability title for strikethrough formatting keyboard shortcut.")),
                     UIKeyCommand(input:"U", modifierFlags: .command, action:#selector(EditorDemoController.toggleUnderline(_:)), discoverabilityTitle: NSLocalizedString("Underline", comment:"Discoverability title for underline formatting keyboard shortcut.")),
                     UIKeyCommand(input:"Q", modifierFlags:[.command,.alternate], action: #selector(toggleBlockquote), discoverabilityTitle: NSLocalizedString("Block Quote", comment: "Discoverability title for block quote keyboard shortcut.")),
                     UIKeyCommand(input:"K", modifierFlags:.command, action:#selector(toggleLink), discoverabilityTitle: NSLocalizedString("Insert Link", comment: "Discoverability title for insert link keyboard shortcut.")),
                     UIKeyCommand(input:"M", modifierFlags:[.command,.alternate], action:#selector(showImagePicker), discoverabilityTitle: NSLocalizedString("Insert Media", comment: "Discoverability title for insert media keyboard shortcut.")),
                     UIKeyCommand(input:"U", modifierFlags:[.command, .alternate], action:#selector(toggleUnorderedList), discoverabilityTitle:NSLocalizedString("Bullet List", comment: "Discoverability title for bullet list keyboard shortcut.")),
                     UIKeyCommand(input:"O", modifierFlags:[.command, .alternate], action:#selector(toggleOrderedList), discoverabilityTitle:NSLocalizedString("Numbered List", comment:"Discoverability title for numbered list keyboard shortcut.")),
                     UIKeyCommand(input:"H", modifierFlags:[.command, .shift], action:#selector(toggleEditingMode), discoverabilityTitle:NSLocalizedString("Toggle HTML Source ", comment: "Discoverability title for HTML keyboard shortcut."))
            ]
        } else if htmlTextView.isFirstResponder {
            return [UIKeyCommand(input:"H", modifierFlags:[.command, .shift], action:#selector(toggleEditingMode), discoverabilityTitle:NSLocalizedString("Toggle HTML Source ", comment: "Discoverability title for HTML keyboard shortcut."))
            ]
        }
        return []
    }


    // MARK: - Sample Content

    override func traitCollectionDidChange(_ previousTraitCollection: UITraitCollection?) {
        if richTextView.resignFirstResponder() {
            richTextView.becomeFirstResponder()
        }

        if htmlTextView.resignFirstResponder() {
            htmlTextView.becomeFirstResponder()
        }

        if titleTextField.resignFirstResponder() {
            titleTextField.becomeFirstResponder()
        }

    }
}

extension EditorDemoController : UITextViewDelegate {
    func textViewDidChangeSelection(_ textView: UITextView) {
        updateFormatBar()
        changeRichTextInputView(to: nil)
    }

    func textViewDidChange(_ textView: UITextView) {
        switch textView {
        case titleTextField:
            updateTitleHeight()
            updateTitlePlaceholderVisibility()
        case richTextView:
            updateFormatBar()
        default:
            break
        }
    }

    func textViewShouldBeginEditing(_ textView: UITextView) -> Bool {
        switch textView {
        case titleTextField:
            formatBar.enabled = false
        case richTextView:
            formatBar.enabled = true
        case htmlTextView:
            formatBar.enabled = false

            // Disable the bar, except for the source code button
            let htmlButton = formatBar.items.first(where: { $0.identifier == FormattingIdentifier.sourcecode.rawValue })
            htmlButton?.isEnabled = true
        default: break
        }

        textView.inputAccessoryView = formatBar

        return true
    }

    func scrollViewDidScroll(_ scrollView: UIScrollView) {
        updateTitlePosition()
    }
}

extension EditorDemoController : Aztec.TextViewFormattingDelegate {
    func textViewCommandToggledAStyle() {
        updateFormatBar()
    }
}


extension EditorDemoController : UITextFieldDelegate {

}

extension EditorDemoController {
    enum EditMode {
        case richText
        case html

        mutating func toggle() {
            switch self {
            case .html:
                self = .richText
            case .richText:
                self = .html
            }
        }
    }
}

// MARK: - Format Bar Delegate

extension EditorDemoController : Aztec.FormatBarDelegate {
    func formatBarTouchesBegan(_ formatBar: FormatBar) {
        dismissOptionsViewControllerIfNecessary()
    }

    func formatBar(_ formatBar: FormatBar, didChangeOverflowState state: FormatBarOverflowState) {
        switch state {
        case .hidden:
            print("Format bar collapsed")
        case .visible:
            print("Format bar expanded")
        }
    }
}

// MARK: - Format Bar Actions
extension EditorDemoController {
    func handleAction(for barItem: FormatBarItem) {
        guard let identifier = barItem.identifier,
            let formattingIdentifier = FormattingIdentifier(rawValue: identifier) else {
                return
        }

        switch formattingIdentifier {
        case .bold:
            toggleBold()
        case .italic:
            toggleItalic()
        case .underline:
            toggleUnderline()
        case .strikethrough:
            toggleStrikethrough()
        case .blockquote:
            toggleBlockquote()
        case .unorderedlist, .orderedlist:
            toggleList(fromItem: barItem)
        case .link:
            toggleLink()
        case .media:
            break
        case .sourcecode:
            toggleEditingMode()
        case .p, .header1, .header2, .header3, .header4, .header5, .header6:
            toggleHeader(fromItem: barItem)
        case .more:
            insertMoreAttachment()
        case .horizontalruler:
            insertHorizontalRuler()
        }

        updateFormatBar()
    }

    @objc func toggleBold() {
        richTextView.toggleBold(range: richTextView.selectedRange)
    }


    @objc func toggleItalic() {
        richTextView.toggleItalic(range: richTextView.selectedRange)
    }


    func toggleUnderline() {
        richTextView.toggleUnderline(range: richTextView.selectedRange)
    }


    @objc func toggleStrikethrough() {
        richTextView.toggleStrikethrough(range: richTextView.selectedRange)
    }

    @objc func toggleBlockquote() {
        richTextView.toggleBlockquote(range: richTextView.selectedRange)
    }

    func insertHorizontalRuler() {
        richTextView.replaceWithHorizontalRuler(at: richTextView.selectedRange)
    }

    func toggleHeader(fromItem item: FormatBarItem) {
        let headerOptions = Constants.headers.map { headerType -> OptionsTableViewOption in
            let attributes = [
                NSAttributedStringKey.font: UIFont.systemFont(ofSize: CGFloat(headerType.fontSize))
            ]

            let title = NSAttributedString(string: headerType.description, attributes: attributes)
            return OptionsTableViewOption(image: headerType.iconImage, title: title)
        }

        let selectedIndex = Constants.headers.index(of: self.headerLevelForSelectedText())

        showOptionsTableViewControllerWithOptions(headerOptions,
                                                  fromBarItem: item,
                                                  selectedRowIndex: selectedIndex,
                                                  onSelect: { [weak self] selected in
            guard let range = self?.richTextView.selectedRange else {
                return
            }

            self?.richTextView.toggleHeader(Constants.headers[selected], range: range)
            self?.optionsViewController = nil
            self?.changeRichTextInputView(to: nil)
        })
    }

    func toggleList(fromItem item: FormatBarItem) {
        let listOptions = Constants.lists.map { (listType) -> OptionsTableViewOption in
            return OptionsTableViewOption(image: listType.iconImage, title: NSAttributedString(string: listType.description, attributes: [:]))
        }

        var index: Int? = nil
        if let listType = listTypeForSelectedText() {
            index = Constants.lists.index(of: listType)
        }

        showOptionsTableViewControllerWithOptions(listOptions,
                                                  fromBarItem: item,
                                                  selectedRowIndex: index,
                                                  onSelect: { [weak self] selected in
            guard let range = self?.richTextView.selectedRange else { return }

            let listType = Constants.lists[selected]
            switch listType {
            case .unordered:
                self?.richTextView.toggleUnorderedList(range: range)
            case .ordered:
                self?.richTextView.toggleOrderedList(range: range)
            }

            self?.optionsViewController = nil
        })
    }

    @objc func toggleUnorderedList() {
        richTextView.toggleUnorderedList(range: richTextView.selectedRange)
    }

    @objc func toggleOrderedList() {
        richTextView.toggleOrderedList(range: richTextView.selectedRange)
    }

    func showOptionsTableViewControllerWithOptions(_ options: [OptionsTableViewOption],
                                                   fromBarItem barItem: FormatBarItem,
                                                   selectedRowIndex index: Int?,
                                                   onSelect: OptionsTableViewController.OnSelectHandler?) {
        // Hide the input view if we're already showing these options
        if let optionsViewController = optionsViewController,
            optionsViewController.options == options {
            if presentedViewController != nil {
              dismiss(animated: true, completion: nil)
            }

            self.optionsViewController = nil
            changeRichTextInputView(to: nil)
            return
        }

        optionsViewController = OptionsTableViewController(options: options)
        optionsViewController.cellDeselectedTintColor = .gray
        optionsViewController.onSelect = { [weak self] selected in
            if self?.presentedViewController != nil {
                self?.dismiss(animated: true, completion: nil)
            }

            onSelect?(selected)
        }

        let selectRow = {
            if let index = index {
                self.optionsViewController.selectRow(at: index)
            }
        }

        if UIDevice.current.userInterfaceIdiom == .pad  {
            presentOptionsViewController(optionsViewController, asPopoverFromBarItem: barItem, completion: selectRow)
        } else {
            presentOptionsViewControllerAsInputView(optionsViewController)
            selectRow()
        }
    }

    private func presentOptionsViewController(_ optionsViewController: OptionsTableViewController,
                                              asPopoverFromBarItem barItem: FormatBarItem,
                                              completion: (() -> Void)? = nil) {
        optionsViewController.modalPresentationStyle = .popover
        optionsViewController.popoverPresentationController?.permittedArrowDirections = [.down]
        optionsViewController.popoverPresentationController?.sourceView = view

        let frame = barItem.superview?.convert(barItem.frame, to: UIScreen.main.coordinateSpace)

        optionsViewController.popoverPresentationController?.sourceRect = view.convert(frame!, from: UIScreen.main.coordinateSpace)
        optionsViewController.popoverPresentationController?.backgroundColor = .white
        optionsViewController.popoverPresentationController?.delegate = self

        if presentedViewController != nil {
            dismiss(animated: true, completion: {
                self.present(self.optionsViewController, animated: true, completion: completion)
            })
        } else {
            present(optionsViewController, animated: true, completion: completion)
        }
    }

    private func presentOptionsViewControllerAsInputView(_ optionsViewController: OptionsTableViewController) {
        self.addChildViewController(optionsViewController)
        changeRichTextInputView(to: optionsViewController.view)
        optionsViewController.didMove(toParentViewController: self)
    }

    func changeRichTextInputView(to: UIView?) {
        if richTextView.inputView == to {
            return
        }

        richTextView.inputView = to
        richTextView.reloadInputViews()
    }

    func headerLevelForSelectedText() -> Header.HeaderType {
        var identifiers = [FormattingIdentifier]()
        if (richTextView.selectedRange.length > 0) {
            identifiers = richTextView.formatIdentifiersSpanningRange(richTextView.selectedRange)
        } else {
            identifiers = richTextView.formatIdentifiersForTypingAttributes()
        }
        let mapping: [FormattingIdentifier: Header.HeaderType] = [
            .header1 : .h1,
            .header2 : .h2,
            .header3 : .h3,
            .header4 : .h4,
            .header5 : .h5,
            .header6 : .h6,
        ]
        for (key,value) in mapping {
            if identifiers.contains(key) {
                return value
            }
        }
        return .none
    }

    func listTypeForSelectedText() -> TextList.Style? {
        var identifiers = [FormattingIdentifier]()
        if (richTextView.selectedRange.length > 0) {
            identifiers = richTextView.formatIdentifiersSpanningRange(richTextView.selectedRange)
        } else {
            identifiers = richTextView.formatIdentifiersForTypingAttributes()
        }
        let mapping: [FormattingIdentifier: TextList.Style] = [
            .orderedlist : .ordered,
            .unorderedlist : .unordered
            ]
        for (key,value) in mapping {
            if identifiers.contains(key) {
                return value
            }
        }

        return nil
    }

    @objc func toggleLink() {
        var linkTitle = ""
        var linkURL: URL? = nil
        var linkRange = richTextView.selectedRange
        // Let's check if the current range already has a link assigned to it.
        if let expandedRange = richTextView.linkFullRange(forRange: richTextView.selectedRange) {
           linkRange = expandedRange
           linkURL = richTextView.linkURL(forRange: expandedRange)
        }

        linkTitle = richTextView.attributedText.attributedSubstring(from: linkRange).string
        let allowTextEdit = !richTextView.attributedText.containsAttachments(in: linkRange)
        showLinkDialog(forURL: linkURL, text: linkTitle, range: linkRange, allowTextEdit: allowTextEdit)
    }

    func insertMoreAttachment() {
        richTextView.replace(richTextView.selectedRange, withComment: Constants.moreAttachmentText)
    }

    func showLinkDialog(forURL url: URL?, text: String?, range: NSRange, allowTextEdit: Bool = true) {

        let isInsertingNewLink = (url == nil)
        var urlToUse = url

        if isInsertingNewLink {
            let pasteboard = UIPasteboard.general
            if let pastedURL = pasteboard.value(forPasteboardType:String(kUTTypeURL)) as? URL {
                urlToUse = pastedURL
            }
        }

        let insertButtonTitle = isInsertingNewLink ? NSLocalizedString("Insert Link", comment:"Label action for inserting a link on the editor") : NSLocalizedString("Update Link", comment:"Label action for updating a link on the editor")
        let removeButtonTitle = NSLocalizedString("Remove Link", comment:"Label action for removing a link from the editor");
        let cancelButtonTitle = NSLocalizedString("Cancel", comment:"Cancel button")

        let alertController = UIAlertController(title:insertButtonTitle,
                                                message:nil,
                                                preferredStyle:UIAlertControllerStyle.alert)

        alertController.addTextField(configurationHandler: { [weak self]textField in
            textField.clearButtonMode = UITextFieldViewMode.always;
            textField.placeholder = NSLocalizedString("URL", comment:"URL text field placeholder");

            textField.text = urlToUse?.absoluteString

            textField.addTarget(self,
                action:#selector(EditorDemoController.alertTextFieldDidChange),
            for:UIControlEvents.editingChanged)
            })

        if allowTextEdit {
            alertController.addTextField(configurationHandler: { textField in
                textField.clearButtonMode = UITextFieldViewMode.always
                textField.placeholder = NSLocalizedString("Link Text", comment:"Link text field placeholder")
                textField.isSecureTextEntry = false
                textField.autocapitalizationType = UITextAutocapitalizationType.sentences
                textField.autocorrectionType = UITextAutocorrectionType.default
                textField.spellCheckingType = UITextSpellCheckingType.default

                textField.text = text;

                })
        }
        let insertAction = UIAlertAction(title:insertButtonTitle,
                                         style:UIAlertActionStyle.default,
                                         handler:{ [weak self]action in

                                            self?.richTextView.becomeFirstResponder()
                                            let linkURLString = alertController.textFields?.first?.text
                                            var linkTitle = alertController.textFields?.last?.text

                                            if  linkTitle == nil  || linkTitle!.isEmpty {
                                                linkTitle = linkURLString
                                            }

                                            guard
                                                let urlString = linkURLString,
                                                let url = URL(string:urlString)
                                                else {
                                                    return
                                            }
                                            if allowTextEdit {
                                                if let title = linkTitle {
                                                    self?.richTextView.setLink(url, title:title, inRange: range)
                                                }
                                            } else {
                                                self?.richTextView.setLink(url, inRange: range)
                                            }
                                            })

        let removeAction = UIAlertAction(title:removeButtonTitle,
                                         style:UIAlertActionStyle.destructive,
                                         handler:{ [weak self] action in
                                            self?.richTextView.becomeFirstResponder()
                                            self?.richTextView.removeLink(inRange: range)
            })

        let cancelAction = UIAlertAction(title: cancelButtonTitle,
                                         style:UIAlertActionStyle.cancel,
                                         handler:{ [weak self]action in
                self?.richTextView.becomeFirstResponder()
            })

        alertController.addAction(insertAction)
        if !isInsertingNewLink {
            alertController.addAction(removeAction)
        }
            alertController.addAction(cancelAction)

        // Disabled until url is entered into field
        if let text = alertController.textFields?.first?.text {
            insertAction.isEnabled = !text.isEmpty
        }

        self.present(alertController, animated:true, completion:nil)
    }

    @objc func alertTextFieldDidChange(_ textField: UITextField) {
        guard
            let alertController = presentedViewController as? UIAlertController,
            let urlFieldText = alertController.textFields?.first?.text,
            let insertAction = alertController.actions.first
            else {
            return
        }

        insertAction.isEnabled = !urlFieldText.isEmpty
    }


    @objc func showImagePicker() {
        let picker = UIImagePickerController()
        picker.sourceType = .photoLibrary
        picker.mediaTypes = UIImagePickerController.availableMediaTypes(for: .photoLibrary) ?? []
        picker.delegate = self
        picker.allowsEditing = false
        picker.navigationBar.isTranslucent = false
        picker.modalPresentationStyle = .currentContext

        present(picker, animated: true, completion: nil)
    }

    // MARK: -

    func makeToolbarButton(identifier: FormattingIdentifier) -> FormatBarItem {
        let button = FormatBarItem(image: identifier.iconImage, identifier: identifier.rawValue)
        button.accessibilityLabel = identifier.accessibilityLabel
        button.accessibilityIdentifier = identifier.accessibilityIdentifier
        return button
    }

    func createToolbar() -> Aztec.FormatBar {
        let mediaItem = makeToolbarButton(identifier: .media)
        let scrollableItems = scrollableItemsForToolbar
        let overflowItems = overflowItemsForToolbar

        let toolbar = Aztec.FormatBar()

        toolbar.tintColor = .gray
        toolbar.highlightedTintColor = .blue
        toolbar.selectedTintColor = view.tintColor
        toolbar.disabledTintColor = .lightGray
        toolbar.dividerTintColor = .gray

        toolbar.overflowToggleIcon = Gridicon.iconOfType(.ellipsis)
        toolbar.frame = CGRect(x: 0, y: 0, width: view.frame.width, height: 44.0)
        toolbar.autoresizingMask = [ .flexibleHeight ]
        toolbar.formatter = self

        toolbar.leadingItem = mediaItem
        toolbar.setDefaultItems(scrollableItems,
                                overflowItems: overflowItems)

        toolbar.barItemHandler = { [weak self] item in
            self?.handleAction(for: item)
        }

        toolbar.leadingItemHandler = { [weak self] item in
            self?.showImagePicker()
        }

        return toolbar
    }

    var scrollableItemsForToolbar: [FormatBarItem] {
        let headerButton = makeToolbarButton(identifier: .p)

        var alternativeIcons = [String: UIImage]()
        let headings = Constants.headers.suffix(from: 1) // Remove paragraph style
        for heading in headings {
            alternativeIcons[heading.formattingIdentifier.rawValue] = heading.iconImage
        }

        headerButton.alternativeIcons = alternativeIcons


        let listButton = makeToolbarButton(identifier: .unorderedlist)
        var listIcons = [String: UIImage]()
        for list in Constants.lists {
            listIcons[list.formattingIdentifier.rawValue] = list.iconImage
        }

        listButton.alternativeIcons = listIcons

        return [
            headerButton,
            listButton,
            makeToolbarButton(identifier: .blockquote),
            makeToolbarButton(identifier: .bold),
            makeToolbarButton(identifier: .italic),
            makeToolbarButton(identifier: .link)
        ]
    }

    var overflowItemsForToolbar: [FormatBarItem] {
        return [
            makeToolbarButton(identifier: .underline),
            makeToolbarButton(identifier: .strikethrough),
            makeToolbarButton(identifier: .horizontalruler),
            makeToolbarButton(identifier: .more),
            makeToolbarButton(identifier: .sourcecode)
        ]
    }

}


extension EditorDemoController: TextViewAttachmentDelegate {

    func textView(_ textView: TextView, attachment: NSTextAttachment, imageAt url: URL, onSuccess success: @escaping (UIImage) -> Void, onFailure failure: @escaping () -> Void) {

        let task = URLSession.shared.dataTask(with: url) { [weak self] (data, _, error) in
            DispatchQueue.main.async {
                guard self != nil else {
                    return
                }

                guard error == nil, let data = data, let image = UIImage(data: data, scale: UIScreen.main.scale) else {
                    failure()
                    return
                }

                success(image)
            }
        }

        task.resume()
    }

    func textView(_ textView: TextView, placeholderFor attachment: NSTextAttachment) -> UIImage {
        return placeholderImage(for: attachment)
    }

    func placeholderImage(for attachment: NSTextAttachment) -> UIImage {
        let imageSize = CGSize(width:32, height:32)
        let placeholderImage: UIImage
        switch attachment {
        case _ as ImageAttachment:
            placeholderImage = Gridicon.iconOfType(.image, withSize: imageSize)
        case _ as VideoAttachment:
            placeholderImage = Gridicon.iconOfType(.video, withSize: imageSize)
        default:
            placeholderImage = Gridicon.iconOfType(.attachment, withSize: imageSize)
        }

        return placeholderImage
    }

    func textView(_ textView: TextView, urlFor imageAttachment: ImageAttachment) -> URL? {
        guard let image = imageAttachment.image else {
            return nil
        }

        // TODO: start fake upload process
        return saveToDisk(image: image)
    }

    func textView(_ textView: TextView, deletedAttachmentWith attachmentID: String) {
        print("Attachment \(attachmentID) removed.\n")
    }

    func textView(_ textView: TextView, selected attachment: NSTextAttachment, atPosition position: CGPoint) {
        switch attachment {
        case let attachment as HTMLAttachment:
            displayUnknownHtmlEditor(for: attachment)
        case let attachment as MediaAttachment:
            selected(textAttachment: attachment, atPosition: position)
        default:
            break
        }
    }

    func textView(_ textView: TextView, deselected attachment: NSTextAttachment, atPosition position: CGPoint) {
        deselected(textAttachment: attachment, atPosition: position)
    }

    fileprivate func resetMediaAttachmentOverlay(_ mediaAttachment: MediaAttachment) {
        if mediaAttachment is ImageAttachment {
            mediaAttachment.overlayImage = nil
        }
        mediaAttachment.message = nil
    }

    func selected(textAttachment attachment: MediaAttachment, atPosition position: CGPoint) {
        if (currentSelectedAttachment == attachment) {
            displayActions(forAttachment: attachment, position: position)
        } else {
            if let selectedAttachment = currentSelectedAttachment {
                self.resetMediaAttachmentOverlay(selectedAttachment)
                richTextView.refresh(selectedAttachment)
            }

            // and mark the newly tapped attachment
            let message = NSLocalizedString("Options", comment: "Options to show when tapping on a media object on the post/page editor.")
            attachment.message = NSAttributedString(string: message, attributes: mediaMessageAttributes)
            if attachment.overlayImage == nil {
                attachment.overlayImage = Gridicon.iconOfType(.pencil).withRenderingMode(.alwaysTemplate)
                attachment.overlayImage = Gridicon.iconOfType(.pencil, withSize: CGSize(width: 32.0, height: 32.0)).withRenderingMode(.alwaysTemplate)
            }
            richTextView.refresh(attachment)
            currentSelectedAttachment = attachment
        }
    }

    func deselected(textAttachment attachment: NSTextAttachment, atPosition position: CGPoint) {
        currentSelectedAttachment = nil
        if let mediaAttachment = attachment as? MediaAttachment {
            self.resetMediaAttachmentOverlay(mediaAttachment)
            richTextView.refresh(mediaAttachment)
        }
    }

    func displayVideoPlayer(for videoURL: URL) {
        let asset = AVURLAsset(url: videoURL)
        let controller = AVPlayerViewController()
        let playerItem = AVPlayerItem(asset: asset)
        let player = AVPlayer(playerItem: playerItem)
        controller.showsPlaybackControls = true
        controller.player = player
        player.play()
        present(controller, animated:true, completion: nil)
    }
}

extension EditorDemoController: UINavigationControllerDelegate
{
}

// MARK: - UIImagePickerControllerDelegate

extension EditorDemoController: UIImagePickerControllerDelegate
{
    func imagePickerController(_ picker: UIImagePickerController, didFinishPickingMediaWithInfo info: [String : Any]) {
        dismiss(animated: true, completion: nil)
        richTextView.becomeFirstResponder()
        guard let mediaType =  info[UIImagePickerControllerMediaType] as? String else {
            return
        }
        let typeImage = kUTTypeImage as String
        let typeMovie = kUTTypeMovie as String

        switch mediaType {
        case typeImage:
            guard let image = info[UIImagePickerControllerOriginalImage] as? UIImage else {
                return
            }

            // Insert Image + Reclaim Focus
            insertImage(image)

        case typeMovie:
            guard let videoURL = info[UIImagePickerControllerMediaURL] as? URL else {
                return
            }
            insertVideo(videoURL)
        default:
            print("Media type not supported: \(mediaType)")
        }
    }
}


// MARK: - Unknown HTML
//
private extension EditorDemoController {

    func displayUnknownHtmlEditor(for attachment: HTMLAttachment) {
        let targetVC = UnknownEditorViewController(attachment: attachment)
        targetVC.onDidSave = { [weak self] html in
            self?.richTextView.edit(attachment) { updated in
                updated.rawHTML = html
            }

            self?.dismiss(animated: true, completion: nil)
        }

        targetVC.onDidCancel = { [weak self] in
            self?.dismiss(animated: true, completion: nil)
        }

        let navigationController = UINavigationController(rootViewController: targetVC)
        displayAsPopover(viewController: navigationController)
    }

    func displayAsPopover(viewController: UIViewController) {
        viewController.modalPresentationStyle = .popover
        viewController.preferredContentSize = view.frame.size

        let presentationController = viewController.popoverPresentationController
        presentationController?.sourceView = view
        presentationController?.delegate = self

        present(viewController, animated: true, completion: nil)
    }
}


// MARK: - UIPopoverPresentationControllerDelegate
//
extension EditorDemoController: UIPopoverPresentationControllerDelegate {

    func adaptivePresentationStyle(for controller: UIPresentationController, traitCollection: UITraitCollection) -> UIModalPresentationStyle {
        return .none
    }

    func popoverPresentationControllerDidDismissPopover(_ popoverPresentationController: UIPopoverPresentationController) {
        if optionsViewController != nil {
            optionsViewController = nil
        }
    }
}

// MARK: - Misc
//
private extension EditorDemoController
{
    func saveToDisk(image: UIImage) -> URL {
        let fileName = "\(ProcessInfo.processInfo.globallyUniqueString)_file.jpg"

        guard let data = UIImageJPEGRepresentation(image, 0.9) else {
            fatalError("Could not conert image to JPEG.")
        }

        let fileURL = URL(fileURLWithPath: NSTemporaryDirectory()).appendingPathComponent(fileName)

        guard (try? data.write(to: fileURL, options: [.atomic])) != nil else {
            fatalError("Could not write the image to disk.")
        }
        
        return fileURL
    }
    
    func insertImage(_ image: UIImage) {
        
        let fileURL = saveToDisk(image: image)
        
        let attachment = richTextView.replaceWithImage(at: richTextView.selectedRange, sourceURL: fileURL, placeHolderImage: image)
        attachment.linkURL = fileURL
        let imageID = attachment.identifier
        let progress = Progress(parent: nil, userInfo: [MediaProgressKey.mediaID: imageID])
        progress.totalUnitCount = 100
        
        Timer.scheduledTimer(timeInterval: 0.1, target: self, selector: #selector(EditorDemoController.timerFireMethod(_:)), userInfo: progress, repeats: true)
    }

    func insertVideo(_ videoURL: URL) {
        let asset = AVURLAsset(url: videoURL, options: nil)
        let imgGenerator = AVAssetImageGenerator(asset: asset)
        imgGenerator.appliesPreferredTrackTransform = true
        guard let cgImage = try? imgGenerator.copyCGImage(at: CMTimeMake(0, 1), actualTime: nil) else {
            return
        }
        let posterImage = UIImage(cgImage: cgImage)
        let posterURL = saveToDisk(image: posterImage)
        let attachment = richTextView.replaceWithVideo(at: richTextView.selectedRange, sourceURL: URL(string:"placeholder://")!, posterURL: posterURL, placeHolderImage: posterImage)
        let mediaID = attachment.identifier
        let progress = Progress(parent: nil, userInfo: [MediaProgressKey.mediaID: mediaID, MediaProgressKey.videoURL:videoURL])
        progress.totalUnitCount = 100

        Timer.scheduledTimer(timeInterval: 0.1, target: self, selector: #selector(EditorDemoController.timerFireMethod(_:)), userInfo: progress, repeats: true)
    }

    @objc func timerFireMethod(_ timer: Timer) {
        guard let progress = timer.userInfo as? Progress,
              let imageId = progress.userInfo[MediaProgressKey.mediaID] as? String,
              let attachment = richTextView.attachment(withId: imageId)
        else {
            timer.invalidate()
            return
        }        
        progress.completedUnitCount += 1

        attachment.progress = progress.fractionCompleted
        if mediaErrorMode && progress.fractionCompleted >= 0.25 {
            timer.invalidate()
            let message = NSAttributedString(string: "Upload failed!", attributes: mediaMessageAttributes)
            attachment.message = message
            attachment.overlayImage = Gridicon.iconOfType(.refresh)
        }
        if progress.fractionCompleted >= 1 {
            timer.invalidate()
            attachment.progress = nil
            if let videoAttachment = attachment as? VideoAttachment, let videoURL = progress.userInfo[MediaProgressKey.videoURL] as? URL {
                videoAttachment.srcURL = videoURL
            }
        }
        richTextView.refresh(attachment)
    }

    var mediaMessageAttributes: [NSAttributedStringKey: Any] {
        let paragraphStyle = NSMutableParagraphStyle()
        paragraphStyle.alignment = .center
<<<<<<< HEAD
        let shadow = NSShadow()
        shadow.shadowOffset = CGSize(width: 1, height: 1)
        shadow.shadowColor = UIColor(white: 0, alpha: 0.6)
        let attributes: [NSAttributedStringKey: Any] = [.font: UIFont.boldSystemFont(ofSize: 16),
                                        .paragraphStyle: paragraphStyle,
                                        .foregroundColor: UIColor.white,
                                        .shadow: shadow]
=======
        let attributes: [String:Any] = [NSFontAttributeName: UIFont.systemFont(ofSize: 15, weight: UIFontWeightSemibold),
                                        NSParagraphStyleAttributeName: paragraphStyle,
                                        NSForegroundColorAttributeName: UIColor.white]
>>>>>>> 00c407e2
        return attributes
    }

    func displayActions(forAttachment attachment: MediaAttachment, position: CGPoint) {
        let mediaID = attachment.identifier
        let title: String = NSLocalizedString("Media Options", comment: "Title for action sheet with media options.")
        let message: String? = nil
        let alertController = UIAlertController(title: title, message:message, preferredStyle: .actionSheet)
        let dismissAction = UIAlertAction(title: NSLocalizedString("Dismiss", comment: "User action to dismiss media options."),
                                          style: .cancel,
                                          handler: { (action) in
                                            self.resetMediaAttachmentOverlay(attachment)
                                            self.richTextView.refresh(attachment)
        }
        )
        alertController.addAction(dismissAction)

        let removeAction = UIAlertAction(title: NSLocalizedString("Remove Media", comment: "User action to remove media."),
                                         style: .destructive,
                                         handler: { (action) in
                                            self.richTextView.remove(attachmentID: mediaID)
        })
        alertController.addAction(removeAction)

        if let imageAttachment = attachment as? ImageAttachment {
            let detailsAction = UIAlertAction(title:NSLocalizedString("Media Details", comment: "User action to change media details."),
                                              style: .default,
                                              handler: { (action) in
                                                self.displayDetailsForAttachment(imageAttachment, position: position)
            })
            alertController.addAction(detailsAction)
        } else if let videoAttachment = attachment as? VideoAttachment, let videoURL = videoAttachment.srcURL {
            let detailsAction = UIAlertAction(title:NSLocalizedString("Play Video", comment: "User action to play video."),
                                              style: .default,
                                              handler: { (action) in
                                                self.displayVideoPlayer(for: videoURL)
            })
            alertController.addAction(detailsAction)
        }

        alertController.title = title
        alertController.message = message
        alertController.popoverPresentationController?.sourceView = richTextView
        alertController.popoverPresentationController?.sourceRect = CGRect(origin: position, size: CGSize(width: 1, height: 1))
        alertController.popoverPresentationController?.permittedArrowDirections = .any
        present(alertController, animated:true, completion: nil)
    }

    func displayDetailsForAttachment(_ attachment: ImageAttachment, position:CGPoint) {
        let detailsViewController = AttachmentDetailsViewController.controller()
        detailsViewController.attachment = attachment
        detailsViewController.onUpdate = { (alignment, size, url, linkURL, alt) in
            self.richTextView.edit(attachment) { updated in
                if let alt = alt {
                    updated.extraAttributes["alt"] = alt
                }

                updated.alignment = alignment
                updated.size = size
                updated.linkURL = linkURL

                updated.updateURL(url)
            }
        }

        let navigationController = UINavigationController(rootViewController: detailsViewController)        
        present(navigationController, animated: true, completion: nil)
    }
}


extension EditorDemoController {

    struct Constants {
        static let defaultContentFont   = UIFont.systemFont(ofSize: 14)
        static let defaultHtmlFont      = UIFont.systemFont(ofSize: 24)
        static let defaultMissingImage  = Gridicon.iconOfType(.image)
        static let formatBarIconSize    = CGSize(width: 20.0, height: 20.0)
        static let headers              = [Header.HeaderType.none, .h1, .h2, .h3, .h4, .h5, .h6]
        static let lists                = [TextList.Style.unordered, .ordered]        
        static let moreAttachmentText   = "more"
    }

    struct MediaProgressKey {
        static let mediaID = ProgressUserInfoKey("mediaID")
        static let videoURL = ProgressUserInfoKey("videoURL")
    }
}

extension FormattingIdentifier {

    var iconImage: UIImage {

        switch(self) {
        case .media:
            return gridicon(.addOutline)
        case .p:
            return gridicon(.heading)
        case .bold:
            return gridicon(.bold)
        case .italic:
            return gridicon(.italic)
        case .underline:
            return gridicon(.underline)
        case .strikethrough:
            return gridicon(.strikethrough)
        case .blockquote:
            return gridicon(.quote)
        case .orderedlist:
            return gridicon(.listOrdered)
        case .unorderedlist:
            return gridicon(.listUnordered)
        case .link:
            return gridicon(.link)
        case .horizontalruler:
            return gridicon(.minusSmall)
        case .sourcecode:
            return gridicon(.code)
        case .more:
            return gridicon(.readMore)
        case .header1:
            return gridicon(.headingH1)
        case .header2:
            return gridicon(.headingH2)
        case .header3:
            return gridicon(.headingH3)
        case .header4:
            return gridicon(.headingH4)
        case .header5:
            return gridicon(.headingH5)
        case .header6:
            return gridicon(.headingH6)
        }
    }

    private func gridicon(_ gridiconType: GridiconType) -> UIImage {
        let size = EditorDemoController.Constants.formatBarIconSize
        return Gridicon.iconOfType(gridiconType, withSize: size)
    }

    var accessibilityIdentifier: String {
        switch(self) {
        case .media:
            return "formatToolbarInsertMedia"
        case .p:
            return "formatToolbarSelectParagraphStyle"
        case .bold:
            return "formatToolbarToggleBold"
        case .italic:
            return "formatToolbarToggleItalic"
        case .underline:
            return "formatToolbarToggleUnderline"
        case .strikethrough:
            return "formatToolbarToggleStrikethrough"
        case .blockquote:
            return "formatToolbarToggleBlockquote"
        case .orderedlist:
            return "formatToolbarToggleListOrdered"
        case .unorderedlist:
            return "formatToolbarToggleListUnordered"
        case .link:
            return "formatToolbarInsertLink"
        case .horizontalruler:
            return "formatToolbarInsertHorizontalRuler"
        case .sourcecode:
            return "formatToolbarToggleHtmlView"
        case .more:
            return "formatToolbarInsertMore"
        case .header1:
            return "formatToolbarToggleH1"
        case .header2:
            return "formatToolbarToggleH2"
        case .header3:
            return "formatToolbarToggleH3"
        case .header4:
            return "formatToolbarToggleH4"
        case .header5:
            return "formatToolbarToggleH5"
        case .header6:
            return "formatToolbarToggleH6"
        }
    }

    var accessibilityLabel: String {
        switch(self) {
        case .media:
            return NSLocalizedString("Insert media", comment: "Accessibility label for insert media button on formatting toolbar.")
        case .p:
            return NSLocalizedString("Select paragraph style", comment: "Accessibility label for selecting paragraph style button on formatting toolbar.")
        case .bold:
            return NSLocalizedString("Bold", comment: "Accessibility label for bold button on formatting toolbar.")
        case .italic:
            return NSLocalizedString("Italic", comment: "Accessibility label for italic button on formatting toolbar.")
        case .underline:
            return NSLocalizedString("Underline", comment: "Accessibility label for underline button on formatting toolbar.")
        case .strikethrough:
            return NSLocalizedString("Strike Through", comment: "Accessibility label for strikethrough button on formatting toolbar.")
        case .blockquote:
            return NSLocalizedString("Block Quote", comment: "Accessibility label for block quote button on formatting toolbar.")
        case .orderedlist:
            return NSLocalizedString("Ordered List", comment: "Accessibility label for Ordered list button on formatting toolbar.")
        case .unorderedlist:
            return NSLocalizedString("Unordered List", comment: "Accessibility label for unordered list button on formatting toolbar.")
        case .link:
            return NSLocalizedString("Insert Link", comment: "Accessibility label for insert link button on formatting toolbar.")
        case .horizontalruler:
            return NSLocalizedString("Insert Horizontal Ruler", comment: "Accessibility label for insert horizontal ruler button on formatting toolbar.")
        case .sourcecode:
            return NSLocalizedString("HTML", comment:"Accessibility label for HTML button on formatting toolbar.")
        case .more:
            return NSLocalizedString("More", comment:"Accessibility label for the More button on formatting toolbar.")
        case .header1:
            return NSLocalizedString("Heading 1", comment: "Accessibility label for selecting h1 paragraph style button on the formatting toolbar.")
        case .header2:
            return NSLocalizedString("Heading 2", comment: "Accessibility label for selecting h2 paragraph style button on the formatting toolbar.")
        case .header3:
            return NSLocalizedString("Heading 3", comment: "Accessibility label for selecting h3 paragraph style button on the formatting toolbar.")
        case .header4:
            return NSLocalizedString("Heading 4", comment: "Accessibility label for selecting h4 paragraph style button on the formatting toolbar.")
        case .header5:
            return NSLocalizedString("Heading 5", comment: "Accessibility label for selecting h5 paragraph style button on the formatting toolbar.")
        case .header6:
            return NSLocalizedString("Heading 6", comment: "Accessibility label for selecting h6 paragraph style button on the formatting toolbar.")
        }
    }
}

// MARK: - Header and List presentation extensions

private extension Header.HeaderType {
    var formattingIdentifier: FormattingIdentifier {
        switch self {
        case .none: return FormattingIdentifier.p
        case .h1:   return FormattingIdentifier.header1
        case .h2:   return FormattingIdentifier.header2
        case .h3:   return FormattingIdentifier.header3
        case .h4:   return FormattingIdentifier.header4
        case .h5:   return FormattingIdentifier.header5
        case .h6:   return FormattingIdentifier.header6
        }
    }

    var description: String {
        switch self {
        case .none: return NSLocalizedString("Default", comment: "Description of the default paragraph formatting style in the editor.")
        case .h1: return "Heading 1"
        case .h2: return "Heading 2"
        case .h3: return "Heading 3"
        case .h4: return "Heading 4"
        case .h5: return "Heading 5"
        case .h6: return "Heading 6"
        }
    }

    var iconImage: UIImage? {
        return formattingIdentifier.iconImage
    }
}

private extension TextList.Style {
    var formattingIdentifier: FormattingIdentifier {
        switch self {
        case .ordered:   return FormattingIdentifier.orderedlist
        case .unordered: return FormattingIdentifier.unorderedlist
        }
    }

    var description: String {
        switch self {
        case .ordered: return "Ordered List"
        case .unordered: return "Unordered List"
        }
    }

    var iconImage: UIImage? {
        return formattingIdentifier.iconImage
    }
}<|MERGE_RESOLUTION|>--- conflicted
+++ resolved
@@ -1283,19 +1283,10 @@
     var mediaMessageAttributes: [NSAttributedStringKey: Any] {
         let paragraphStyle = NSMutableParagraphStyle()
         paragraphStyle.alignment = .center
-<<<<<<< HEAD
-        let shadow = NSShadow()
-        shadow.shadowOffset = CGSize(width: 1, height: 1)
-        shadow.shadowColor = UIColor(white: 0, alpha: 0.6)
-        let attributes: [NSAttributedStringKey: Any] = [.font: UIFont.boldSystemFont(ofSize: 16),
-                                        .paragraphStyle: paragraphStyle,
-                                        .foregroundColor: UIColor.white,
-                                        .shadow: shadow]
-=======
-        let attributes: [String:Any] = [NSFontAttributeName: UIFont.systemFont(ofSize: 15, weight: UIFontWeightSemibold),
-                                        NSParagraphStyleAttributeName: paragraphStyle,
-                                        NSForegroundColorAttributeName: UIColor.white]
->>>>>>> 00c407e2
+
+        let attributes: [NSAttributedStringKey: Any] = [.font: UIFont.systemFont(ofSize: 15, weight: UIFontWeightSemibold),
+                                                        .paragraphStyle: paragraphStyle,
+                                                        .foregroundColor: UIColor.white]
         return attributes
     }
 
