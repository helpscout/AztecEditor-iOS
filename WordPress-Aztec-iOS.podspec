--- conflicted
+++ resolved
@@ -8,11 +8,7 @@
 
 Pod::Spec.new do |s|
   s.name             = 'WordPress-Aztec-iOS'
-<<<<<<< HEAD
-  s.version          = '1.6.1.1'
-=======
   s.version          = '1.6.4'
->>>>>>> e16cdca5
   s.summary          = 'The native HTML Editor.'
 
 # This description is used to generate tags and improve search results.
