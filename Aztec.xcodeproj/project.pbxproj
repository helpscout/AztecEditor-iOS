// !$*UTF8*$!
{
	archiveVersion = 1;
	classes = {
	};
	objectVersion = 46;
	objects = {

/* Begin PBXBuildFile section */
		594C9D6D1D8BE57600D74542 /* Gridicons.framework in Frameworks */ = {isa = PBXBuildFile; fileRef = 599F255B1D8BCDB4002871D6 /* Gridicons.framework */; };
		594C9D6F1D8BE61F00D74542 /* Aztec.framework in CopyFiles */ = {isa = PBXBuildFile; fileRef = 5951CB8E1D8BC93600E1866F /* Aztec.framework */; settings = {ATTRIBUTES = (CodeSignOnCopy, RemoveHeadersOnCopy, ); }; };
		594C9D701D8BE62500D74542 /* Gridicons.framework in CopyFiles */ = {isa = PBXBuildFile; fileRef = 599F255B1D8BCDB4002871D6 /* Gridicons.framework */; settings = {ATTRIBUTES = (CodeSignOnCopy, RemoveHeadersOnCopy, ); }; };
		594C9D711D8BE6B800D74542 /* OutAttributeConverterTests.swift in Sources */ = {isa = PBXBuildFile; fileRef = 59FEA05E1D8BDFA700D138DF /* OutAttributeConverterTests.swift */; };
		594C9D721D8BE6BC00D74542 /* OutNodeConverterTests.swift in Sources */ = {isa = PBXBuildFile; fileRef = 59FEA0601D8BDFA700D138DF /* OutNodeConverterTests.swift */; };
		594C9D731D8BE6C300D74542 /* InAttributeConverterTests.swift in Sources */ = {isa = PBXBuildFile; fileRef = 59FEA06B1D8BDFA700D138DF /* InAttributeConverterTests.swift */; };
		594C9D741D8BE6C700D74542 /* InNodeConverterTests.swift in Sources */ = {isa = PBXBuildFile; fileRef = 59FEA06D1D8BDFA700D138DF /* InNodeConverterTests.swift */; };
		5951CB981D8BC93600E1866F /* Aztec.framework in Frameworks */ = {isa = PBXBuildFile; fileRef = 5951CB8E1D8BC93600E1866F /* Aztec.framework */; };
		599F25341D8BC9A1002871D6 /* ArrayConverter.swift in Sources */ = {isa = PBXBuildFile; fileRef = 599F25041D8BC9A1002871D6 /* ArrayConverter.swift */; };
		599F25351D8BC9A1002871D6 /* CLinkedListToArrayConverter.swift in Sources */ = {isa = PBXBuildFile; fileRef = 599F25051D8BC9A1002871D6 /* CLinkedListToArrayConverter.swift */; };
		599F25361D8BC9A1002871D6 /* Converter.swift in Sources */ = {isa = PBXBuildFile; fileRef = 599F25061D8BC9A1002871D6 /* Converter.swift */; };
		599F25371D8BC9A1002871D6 /* InAttributeConverter.swift in Sources */ = {isa = PBXBuildFile; fileRef = 599F250A1D8BC9A1002871D6 /* InAttributeConverter.swift */; };
		599F25381D8BC9A1002871D6 /* InAttributesConverter.swift in Sources */ = {isa = PBXBuildFile; fileRef = 599F250B1D8BC9A1002871D6 /* InAttributesConverter.swift */; };
		599F25391D8BC9A1002871D6 /* InHTMLConverter.swift in Sources */ = {isa = PBXBuildFile; fileRef = 599F250C1D8BC9A1002871D6 /* InHTMLConverter.swift */; };
		599F253A1D8BC9A1002871D6 /* InNodeConverter.swift in Sources */ = {isa = PBXBuildFile; fileRef = 599F250D1D8BC9A1002871D6 /* InNodeConverter.swift */; };
		599F253B1D8BC9A1002871D6 /* InNodesConverter.swift in Sources */ = {isa = PBXBuildFile; fileRef = 599F250E1D8BC9A1002871D6 /* InNodesConverter.swift */; };
		599F253C1D8BC9A1002871D6 /* OutHTMLAttributeConverter.swift in Sources */ = {isa = PBXBuildFile; fileRef = 599F25101D8BC9A1002871D6 /* OutHTMLAttributeConverter.swift */; };
		599F253D1D8BC9A1002871D6 /* OutHTMLConverter.swift in Sources */ = {isa = PBXBuildFile; fileRef = 599F25111D8BC9A1002871D6 /* OutHTMLConverter.swift */; };
		599F253E1D8BC9A1002871D6 /* OutHTMLNodeConverter.swift in Sources */ = {isa = PBXBuildFile; fileRef = 599F25121D8BC9A1002871D6 /* OutHTMLNodeConverter.swift */; };
		599F253F1D8BC9A1002871D6 /* Attribute.swift in Sources */ = {isa = PBXBuildFile; fileRef = 599F25141D8BC9A1002871D6 /* Attribute.swift */; };
		599F25401D8BC9A1002871D6 /* CommentNode.swift in Sources */ = {isa = PBXBuildFile; fileRef = 599F25151D8BC9A1002871D6 /* CommentNode.swift */; };
		599F25421D8BC9A1002871D6 /* ElementNode.swift in Sources */ = {isa = PBXBuildFile; fileRef = 599F25171D8BC9A1002871D6 /* ElementNode.swift */; };
		599F25431D8BC9A1002871D6 /* Node.swift in Sources */ = {isa = PBXBuildFile; fileRef = 599F25181D8BC9A1002871D6 /* Node.swift */; };
		599F25441D8BC9A1002871D6 /* TextNode.swift in Sources */ = {isa = PBXBuildFile; fileRef = 599F25191D8BC9A1002871D6 /* TextNode.swift */; };
		599F25451D8BC9A1002871D6 /* Libxml2.swift in Sources */ = {isa = PBXBuildFile; fileRef = 599F251A1D8BC9A1002871D6 /* Libxml2.swift */; };
		599F25471D8BC9A1002871D6 /* HTMLConstants.swift in Sources */ = {isa = PBXBuildFile; fileRef = 599F25201D8BC9A1002871D6 /* HTMLConstants.swift */; };
		599F25481D8BC9A1002871D6 /* Metrics.swift in Sources */ = {isa = PBXBuildFile; fileRef = 599F25211D8BC9A1002871D6 /* Metrics.swift */; };
		599F254A1D8BC9A1002871D6 /* NSAttributedString+Attachments.swift in Sources */ = {isa = PBXBuildFile; fileRef = 599F25251D8BC9A1002871D6 /* NSAttributedString+Attachments.swift */; };
		599F254B1D8BC9A1002871D6 /* String+RangeConversion.swift in Sources */ = {isa = PBXBuildFile; fileRef = 599F25261D8BC9A1002871D6 /* String+RangeConversion.swift */; };
		599F254C1D8BC9A1002871D6 /* UITextView+Helpers.swift in Sources */ = {isa = PBXBuildFile; fileRef = 599F25271D8BC9A1002871D6 /* UITextView+Helpers.swift */; };
		599F254D1D8BC9A1002871D6 /* FormatBar.swift in Sources */ = {isa = PBXBuildFile; fileRef = 599F252A1D8BC9A1002871D6 /* FormatBar.swift */; };
		599F254E1D8BC9A1002871D6 /* FormatBarDelegate.swift in Sources */ = {isa = PBXBuildFile; fileRef = 599F252B1D8BC9A1002871D6 /* FormatBarDelegate.swift */; };
		599F254F1D8BC9A1002871D6 /* FormatBarItem.swift in Sources */ = {isa = PBXBuildFile; fileRef = 599F252C1D8BC9A1002871D6 /* FormatBarItem.swift */; };
		599F25501D8BC9A1002871D6 /* FormattingIdentifier.swift in Sources */ = {isa = PBXBuildFile; fileRef = 599F252D1D8BC9A1002871D6 /* FormattingIdentifier.swift */; };
		599F25521D8BC9A1002871D6 /* TextAttachment.swift in Sources */ = {isa = PBXBuildFile; fileRef = 599F25301D8BC9A1002871D6 /* TextAttachment.swift */; };
		599F25531D8BC9A1002871D6 /* TextStorage.swift in Sources */ = {isa = PBXBuildFile; fileRef = 599F25311D8BC9A1002871D6 /* TextStorage.swift */; };
		599F25541D8BC9A1002871D6 /* TextView.swift in Sources */ = {isa = PBXBuildFile; fileRef = 599F25321D8BC9A1002871D6 /* TextView.swift */; };
		599F255C1D8BCDB4002871D6 /* Gridicons.framework in Frameworks */ = {isa = PBXBuildFile; fileRef = 599F255B1D8BCDB4002871D6 /* Gridicons.framework */; };
		599F25941D8BDCFC002871D6 /* TextStorageTests.swift in Sources */ = {isa = PBXBuildFile; fileRef = 599F25921D8BDCFC002871D6 /* TextStorageTests.swift */; };
		599F25951D8BDCFC002871D6 /* AztecVisualEditorTests.swift in Sources */ = {isa = PBXBuildFile; fileRef = 599F25931D8BDCFC002871D6 /* AztecVisualEditorTests.swift */; };
		59FEA06F1D8BDFA700D138DF /* OutHTMLConverterTests.swift in Sources */ = {isa = PBXBuildFile; fileRef = 59FEA05F1D8BDFA700D138DF /* OutHTMLConverterTests.swift */; };
		59FEA0741D8BDFA700D138DF /* ElementNodeTests.swift in Sources */ = {isa = PBXBuildFile; fileRef = 59FEA0651D8BDFA700D138DF /* ElementNodeTests.swift */; };
		59FEA0751D8BDFA700D138DF /* NodeTests.swift in Sources */ = {isa = PBXBuildFile; fileRef = 59FEA0661D8BDFA700D138DF /* NodeTests.swift */; };
		59FEA0781D8BDFA700D138DF /* HTMLToAttributedStringTests.swift in Sources */ = {isa = PBXBuildFile; fileRef = 59FEA06A1D8BDFA700D138DF /* HTMLToAttributedStringTests.swift */; };
		59FEA07A1D8BDFA700D138DF /* InHTMLConverterTests.swift in Sources */ = {isa = PBXBuildFile; fileRef = 59FEA06C1D8BDFA700D138DF /* InHTMLConverterTests.swift */; };
		B59C9F9F1DF74BB80073B1D6 /* UIFont+Traits.swift in Sources */ = {isa = PBXBuildFile; fileRef = B59C9F9E1DF74BB80073B1D6 /* UIFont+Traits.swift */; };
		B5B86D371DA3EC250083DB3F /* NSRange+Helpers.swift in Sources */ = {isa = PBXBuildFile; fileRef = F18733C41DA096EE005AEB80 /* NSRange+Helpers.swift */; };
		B5B86D3C1DA41A550083DB3F /* TextListFormatter.swift in Sources */ = {isa = PBXBuildFile; fileRef = B5B86D3B1DA41A550083DB3F /* TextListFormatter.swift */; };
		B5B96DAB1E01B2F300791315 /* UIPasteboard+Helpers.swift in Sources */ = {isa = PBXBuildFile; fileRef = B5B96DAA1E01B2F300791315 /* UIPasteboard+Helpers.swift */; };
		B5BC4FEE1DA2C17800614582 /* NSAttributedString+Lists.swift in Sources */ = {isa = PBXBuildFile; fileRef = B5BC4FED1DA2C17800614582 /* NSAttributedString+Lists.swift */; };
		B5BC4FF21DA2D17000614582 /* NSAttributedStringListsTests.swift in Sources */ = {isa = PBXBuildFile; fileRef = B5BC4FF11DA2D17000614582 /* NSAttributedStringListsTests.swift */; };
		B5BC4FF61DA2D76600614582 /* TextList.swift in Sources */ = {isa = PBXBuildFile; fileRef = B5BC4FF51DA2D76600614582 /* TextList.swift */; };
		B5E607331DA56EC700C8A389 /* TextListFormatterTests.swift in Sources */ = {isa = PBXBuildFile; fileRef = B5E607321DA56EC700C8A389 /* TextListFormatterTests.swift */; };
		E109B51C1DC33F2C0099605E /* LayoutManager.swift in Sources */ = {isa = PBXBuildFile; fileRef = E109B51B1DC33F2C0099605E /* LayoutManager.swift */; };
		E11B77601DBA14B40024E455 /* BlockquoteFormatterTests.swift in Sources */ = {isa = PBXBuildFile; fileRef = E11B775F1DBA14B40024E455 /* BlockquoteFormatterTests.swift */; };
		E11B77641DBA6ADC0024E455 /* AttributeFormatter.swift in Sources */ = {isa = PBXBuildFile; fileRef = E11B77631DBA6ADC0024E455 /* AttributeFormatter.swift */; };
		E1C163A51DB6056B00E66A83 /* BlockquoteFormatter.swift in Sources */ = {isa = PBXBuildFile; fileRef = E1C163A41DB6056B00E66A83 /* BlockquoteFormatter.swift */; };
		F111DF0F1E3BA393003FB794 /* NSAttributedString+AttributeRanges.swift in Sources */ = {isa = PBXBuildFile; fileRef = F111DF0E1E3BA393003FB794 /* NSAttributedString+AttributeRanges.swift */; };
		F111DF111E3BAC8E003FB794 /* NSAttributedStringAttributeRangesTests.swift in Sources */ = {isa = PBXBuildFile; fileRef = F111DF101E3BAC8E003FB794 /* NSAttributedStringAttributeRangesTests.swift */; };
		F11904A51D9D857500BFF9A1 /* TextNodeTests.swift in Sources */ = {isa = PBXBuildFile; fileRef = F11904A41D9D857500BFF9A1 /* TextNodeTests.swift */; };
		F12093F11E4A4C51006E8206 /* MarkerNode.swift in Sources */ = {isa = PBXBuildFile; fileRef = F12093F01E4A4C51006E8206 /* MarkerNode.swift */; };
		F1288BAF1DD0B1EF00E67ABC /* HTMLNodeToNSAttributedString.swift in Sources */ = {isa = PBXBuildFile; fileRef = F1288BAD1DD0B1EF00E67ABC /* HTMLNodeToNSAttributedString.swift */; };
		F1288BB01DD0B1EF00E67ABC /* HTMLToAttributedString.swift in Sources */ = {isa = PBXBuildFile; fileRef = F1288BAE1DD0B1EF00E67ABC /* HTMLToAttributedString.swift */; };
		F138062A1E3651DC00CFB9ED /* ControlCharacters.rtf in Resources */ = {isa = PBXBuildFile; fileRef = F13806291E3651DC00CFB9ED /* ControlCharacters.rtf */; };
		F15C9B881DD58D8B00833C39 /* ElementNodeDescriptor.swift in Sources */ = {isa = PBXBuildFile; fileRef = F15C9B871DD58D8B00833C39 /* ElementNodeDescriptor.swift */; };
		F15F61C91E0323EC00CD6DD8 /* EditContext.swift in Sources */ = {isa = PBXBuildFile; fileRef = F15F61C81E0323EC00CD6DD8 /* EditContext.swift */; };
		F17D64AE1E4230A400D09FED /* VisualOnlyAttribute.swift in Sources */ = {isa = PBXBuildFile; fileRef = F17D64AD1E4230A400D09FED /* VisualOnlyAttribute.swift */; };
		F17D64B01E4231C800D09FED /* VisualOnlyElementFactory.swift in Sources */ = {isa = PBXBuildFile; fileRef = F17D64AF1E4231C800D09FED /* VisualOnlyElementFactory.swift */; };
		F181CB381E52650F00B256C8 /* NSAttributedString+AttributeDifferences.swift in Sources */ = {isa = PBXBuildFile; fileRef = F181CB371E52650F00B256C8 /* NSAttributedString+AttributeDifferences.swift */; };
		F18733C81DA09737005AEB80 /* NSRangeComparisonTests.swift in Sources */ = {isa = PBXBuildFile; fileRef = F18733C71DA09737005AEB80 /* NSRangeComparisonTests.swift */; };
		F1A218151E02D5B3000AF5EB /* UndoManager.swift in Sources */ = {isa = PBXBuildFile; fileRef = F1A218141E02D5B3000AF5EB /* UndoManager.swift */; };
		F1C05B991E37F99D007510EA /* Character+Name.swift in Sources */ = {isa = PBXBuildFile; fileRef = F1C05B981E37F99D007510EA /* Character+Name.swift */; };
		F1C05B9D1E37FA77007510EA /* String+CharacterName.swift in Sources */ = {isa = PBXBuildFile; fileRef = F1C05B9C1E37FA77007510EA /* String+CharacterName.swift */; };
		F1C05B9F1E37FD2F007510EA /* NSAttributedString+CharacterName.swift in Sources */ = {isa = PBXBuildFile; fileRef = F1C05B9E1E37FD2F007510EA /* NSAttributedString+CharacterName.swift */; };
		F1CF272A1DBA8CDB0001C61D /* DOMString.swift in Sources */ = {isa = PBXBuildFile; fileRef = F1CF27291DBA8CDB0001C61D /* DOMString.swift */; };
		F1E47FB91D9BFBD3006B46E2 /* LeafNode.swift in Sources */ = {isa = PBXBuildFile; fileRef = F1E47FB81D9BFBD3006B46E2 /* LeafNode.swift */; };
<<<<<<< HEAD
		F1FFB2A11E6058930015ACB8 /* DOMStringTests.swift in Sources */ = {isa = PBXBuildFile; fileRef = F1FFB2A01E6058930015ACB8 /* DOMStringTests.swift */; };
=======
		FF13CD4D1E5C8067000FF10E /* HeaderFormatter.swift in Sources */ = {isa = PBXBuildFile; fileRef = FF13CD4C1E5C8067000FF10E /* HeaderFormatter.swift */; };
>>>>>>> a3418f3f
		FF7A1C4F1E560A1F00C4C7C8 /* MoreAttachment.swift in Sources */ = {isa = PBXBuildFile; fileRef = FF7A1C4E1E560A1F00C4C7C8 /* MoreAttachment.swift */; };
		FF7A1C511E5651EA00C4C7C8 /* LineAttachment.swift in Sources */ = {isa = PBXBuildFile; fileRef = FF7A1C501E5651EA00C4C7C8 /* LineAttachment.swift */; };
		FF7C89A81E3A2B7C000472A8 /* Blockquote.swift in Sources */ = {isa = PBXBuildFile; fileRef = FF7C89A71E3A2B7C000472A8 /* Blockquote.swift */; };
		FF7C89AC1E3A47F1000472A8 /* StandardAttributeFormatter.swift in Sources */ = {isa = PBXBuildFile; fileRef = FF7C89AB1E3A47F1000472A8 /* StandardAttributeFormatter.swift */; };
		FF7C89B01E3BC52F000472A8 /* NSAttributedString+FontTraits.swift in Sources */ = {isa = PBXBuildFile; fileRef = FF7C89AF1E3BC52F000472A8 /* NSAttributedString+FontTraits.swift */; };
		FFA61E891DF18F3D00B71BF6 /* ParagraphStyle.swift in Sources */ = {isa = PBXBuildFile; fileRef = FFA61E881DF18F3D00B71BF6 /* ParagraphStyle.swift */; };
		FFA61EC21DF6C1C900B71BF6 /* NSAttributedString+Archive.swift in Sources */ = {isa = PBXBuildFile; fileRef = FFA61EC11DF6C1C900B71BF6 /* NSAttributedString+Archive.swift */; };
		FFD0FEB71DAE59A700430586 /* NSLayoutManager+Attachments.swift in Sources */ = {isa = PBXBuildFile; fileRef = FFD0FEB61DAE59A700430586 /* NSLayoutManager+Attachments.swift */; };
		FFD436961E300EF800A0E26F /* FontFormatter.swift in Sources */ = {isa = PBXBuildFile; fileRef = FFD436951E300EF700A0E26F /* FontFormatter.swift */; };
		FFD436981E3180A500A0E26F /* FontFormatterTests.swift in Sources */ = {isa = PBXBuildFile; fileRef = FFD436971E3180A500A0E26F /* FontFormatterTests.swift */; };
		FFF585CF1DB6398E00299B93 /* StandardElementType.swift in Sources */ = {isa = PBXBuildFile; fileRef = FFF585CE1DB6398E00299B93 /* StandardElementType.swift */; };
/* End PBXBuildFile section */

/* Begin PBXContainerItemProxy section */
		5951CB991D8BC93600E1866F /* PBXContainerItemProxy */ = {
			isa = PBXContainerItemProxy;
			containerPortal = 5951CB851D8BC93600E1866F /* Project object */;
			proxyType = 1;
			remoteGlobalIDString = 5951CB8D1D8BC93600E1866F;
			remoteInfo = Aztec;
		};
/* End PBXContainerItemProxy section */

/* Begin PBXCopyFilesBuildPhase section */
		594C9D6E1D8BE61300D74542 /* CopyFiles */ = {
			isa = PBXCopyFilesBuildPhase;
			buildActionMask = 2147483647;
			dstPath = "";
			dstSubfolderSpec = 10;
			files = (
				594C9D701D8BE62500D74542 /* Gridicons.framework in CopyFiles */,
				594C9D6F1D8BE61F00D74542 /* Aztec.framework in CopyFiles */,
			);
			runOnlyForDeploymentPostprocessing = 0;
		};
/* End PBXCopyFilesBuildPhase section */

/* Begin PBXFileReference section */
		5951CB8E1D8BC93600E1866F /* Aztec.framework */ = {isa = PBXFileReference; explicitFileType = wrapper.framework; includeInIndex = 0; path = Aztec.framework; sourceTree = BUILT_PRODUCTS_DIR; };
		5951CB921D8BC93600E1866F /* Info.plist */ = {isa = PBXFileReference; lastKnownFileType = text.plist.xml; path = Info.plist; sourceTree = "<group>"; };
		5951CB971D8BC93600E1866F /* AztecTests.xctest */ = {isa = PBXFileReference; explicitFileType = wrapper.cfbundle; includeInIndex = 0; path = AztecTests.xctest; sourceTree = BUILT_PRODUCTS_DIR; };
		5951CB9E1D8BC93600E1866F /* Info.plist */ = {isa = PBXFileReference; lastKnownFileType = text.plist.xml; path = Info.plist; sourceTree = "<group>"; };
		599F25041D8BC9A1002871D6 /* ArrayConverter.swift */ = {isa = PBXFileReference; fileEncoding = 4; lastKnownFileType = sourcecode.swift; path = ArrayConverter.swift; sourceTree = "<group>"; };
		599F25051D8BC9A1002871D6 /* CLinkedListToArrayConverter.swift */ = {isa = PBXFileReference; fileEncoding = 4; lastKnownFileType = sourcecode.swift; path = CLinkedListToArrayConverter.swift; sourceTree = "<group>"; };
		599F25061D8BC9A1002871D6 /* Converter.swift */ = {isa = PBXFileReference; fileEncoding = 4; lastKnownFileType = sourcecode.swift; path = Converter.swift; sourceTree = "<group>"; };
		599F250A1D8BC9A1002871D6 /* InAttributeConverter.swift */ = {isa = PBXFileReference; fileEncoding = 4; lastKnownFileType = sourcecode.swift; path = InAttributeConverter.swift; sourceTree = "<group>"; };
		599F250B1D8BC9A1002871D6 /* InAttributesConverter.swift */ = {isa = PBXFileReference; fileEncoding = 4; lastKnownFileType = sourcecode.swift; path = InAttributesConverter.swift; sourceTree = "<group>"; };
		599F250C1D8BC9A1002871D6 /* InHTMLConverter.swift */ = {isa = PBXFileReference; fileEncoding = 4; lastKnownFileType = sourcecode.swift; path = InHTMLConverter.swift; sourceTree = "<group>"; };
		599F250D1D8BC9A1002871D6 /* InNodeConverter.swift */ = {isa = PBXFileReference; fileEncoding = 4; lastKnownFileType = sourcecode.swift; path = InNodeConverter.swift; sourceTree = "<group>"; };
		599F250E1D8BC9A1002871D6 /* InNodesConverter.swift */ = {isa = PBXFileReference; fileEncoding = 4; lastKnownFileType = sourcecode.swift; path = InNodesConverter.swift; sourceTree = "<group>"; };
		599F25101D8BC9A1002871D6 /* OutHTMLAttributeConverter.swift */ = {isa = PBXFileReference; fileEncoding = 4; lastKnownFileType = sourcecode.swift; path = OutHTMLAttributeConverter.swift; sourceTree = "<group>"; };
		599F25111D8BC9A1002871D6 /* OutHTMLConverter.swift */ = {isa = PBXFileReference; fileEncoding = 4; lastKnownFileType = sourcecode.swift; path = OutHTMLConverter.swift; sourceTree = "<group>"; };
		599F25121D8BC9A1002871D6 /* OutHTMLNodeConverter.swift */ = {isa = PBXFileReference; fileEncoding = 4; lastKnownFileType = sourcecode.swift; path = OutHTMLNodeConverter.swift; sourceTree = "<group>"; };
		599F25141D8BC9A1002871D6 /* Attribute.swift */ = {isa = PBXFileReference; fileEncoding = 4; lastKnownFileType = sourcecode.swift; path = Attribute.swift; sourceTree = "<group>"; };
		599F25151D8BC9A1002871D6 /* CommentNode.swift */ = {isa = PBXFileReference; fileEncoding = 4; lastKnownFileType = sourcecode.swift; path = CommentNode.swift; sourceTree = "<group>"; };
		599F25171D8BC9A1002871D6 /* ElementNode.swift */ = {isa = PBXFileReference; fileEncoding = 4; lastKnownFileType = sourcecode.swift; path = ElementNode.swift; sourceTree = "<group>"; };
		599F25181D8BC9A1002871D6 /* Node.swift */ = {isa = PBXFileReference; fileEncoding = 4; lastKnownFileType = sourcecode.swift; path = Node.swift; sourceTree = "<group>"; };
		599F25191D8BC9A1002871D6 /* TextNode.swift */ = {isa = PBXFileReference; fileEncoding = 4; lastKnownFileType = sourcecode.swift; path = TextNode.swift; sourceTree = "<group>"; };
		599F251A1D8BC9A1002871D6 /* Libxml2.swift */ = {isa = PBXFileReference; fileEncoding = 4; lastKnownFileType = sourcecode.swift; path = Libxml2.swift; sourceTree = "<group>"; };
		599F25201D8BC9A1002871D6 /* HTMLConstants.swift */ = {isa = PBXFileReference; fileEncoding = 4; lastKnownFileType = sourcecode.swift; path = HTMLConstants.swift; sourceTree = "<group>"; };
		599F25211D8BC9A1002871D6 /* Metrics.swift */ = {isa = PBXFileReference; fileEncoding = 4; lastKnownFileType = sourcecode.swift; path = Metrics.swift; sourceTree = "<group>"; };
		599F25251D8BC9A1002871D6 /* NSAttributedString+Attachments.swift */ = {isa = PBXFileReference; fileEncoding = 4; lastKnownFileType = sourcecode.swift; path = "NSAttributedString+Attachments.swift"; sourceTree = "<group>"; };
		599F25261D8BC9A1002871D6 /* String+RangeConversion.swift */ = {isa = PBXFileReference; fileEncoding = 4; lastKnownFileType = sourcecode.swift; path = "String+RangeConversion.swift"; sourceTree = "<group>"; };
		599F25271D8BC9A1002871D6 /* UITextView+Helpers.swift */ = {isa = PBXFileReference; fileEncoding = 4; lastKnownFileType = sourcecode.swift; path = "UITextView+Helpers.swift"; sourceTree = "<group>"; };
		599F252A1D8BC9A1002871D6 /* FormatBar.swift */ = {isa = PBXFileReference; fileEncoding = 4; lastKnownFileType = sourcecode.swift; path = FormatBar.swift; sourceTree = "<group>"; };
		599F252B1D8BC9A1002871D6 /* FormatBarDelegate.swift */ = {isa = PBXFileReference; fileEncoding = 4; lastKnownFileType = sourcecode.swift; path = FormatBarDelegate.swift; sourceTree = "<group>"; };
		599F252C1D8BC9A1002871D6 /* FormatBarItem.swift */ = {isa = PBXFileReference; fileEncoding = 4; lastKnownFileType = sourcecode.swift; path = FormatBarItem.swift; sourceTree = "<group>"; };
		599F252D1D8BC9A1002871D6 /* FormattingIdentifier.swift */ = {isa = PBXFileReference; fileEncoding = 4; lastKnownFileType = sourcecode.swift; path = FormattingIdentifier.swift; sourceTree = "<group>"; };
		599F25301D8BC9A1002871D6 /* TextAttachment.swift */ = {isa = PBXFileReference; fileEncoding = 4; lastKnownFileType = sourcecode.swift; path = TextAttachment.swift; sourceTree = "<group>"; };
		599F25311D8BC9A1002871D6 /* TextStorage.swift */ = {isa = PBXFileReference; fileEncoding = 4; lastKnownFileType = sourcecode.swift; path = TextStorage.swift; sourceTree = "<group>"; };
		599F25321D8BC9A1002871D6 /* TextView.swift */ = {isa = PBXFileReference; fileEncoding = 4; lastKnownFileType = sourcecode.swift; path = TextView.swift; sourceTree = "<group>"; };
		599F25571D8BCA01002871D6 /* libxml2-umbrella.h */ = {isa = PBXFileReference; fileEncoding = 4; lastKnownFileType = sourcecode.c.h; path = "libxml2-umbrella.h"; sourceTree = "<group>"; };
		599F25581D8BCA01002871D6 /* module.modulemap */ = {isa = PBXFileReference; fileEncoding = 4; lastKnownFileType = "sourcecode.module-map"; path = module.modulemap; sourceTree = "<group>"; };
		599F255B1D8BCDB4002871D6 /* Gridicons.framework */ = {isa = PBXFileReference; lastKnownFileType = wrapper.framework; name = Gridicons.framework; path = Example/Carthage/Build/iOS/Gridicons.framework; sourceTree = "<group>"; };
		599F258F1D8BDCA9002871D6 /* EditingLogic.rtf */ = {isa = PBXFileReference; fileEncoding = 4; lastKnownFileType = text.rtf; name = EditingLogic.rtf; path = ../Documentation/EditingLogic.rtf; sourceTree = "<group>"; };
		599F25901D8BDCA9002871D6 /* UnsupportedTags.rtf */ = {isa = PBXFileReference; fileEncoding = 4; lastKnownFileType = text.rtf; name = UnsupportedTags.rtf; path = ../Documentation/UnsupportedTags.rtf; sourceTree = "<group>"; };
		599F25921D8BDCFC002871D6 /* TextStorageTests.swift */ = {isa = PBXFileReference; fileEncoding = 4; lastKnownFileType = sourcecode.swift; path = TextStorageTests.swift; sourceTree = "<group>"; };
		599F25931D8BDCFC002871D6 /* AztecVisualEditorTests.swift */ = {isa = PBXFileReference; fileEncoding = 4; lastKnownFileType = sourcecode.swift; path = AztecVisualEditorTests.swift; sourceTree = "<group>"; };
		59FEA05E1D8BDFA700D138DF /* OutAttributeConverterTests.swift */ = {isa = PBXFileReference; fileEncoding = 4; lastKnownFileType = sourcecode.swift; path = OutAttributeConverterTests.swift; sourceTree = "<group>"; };
		59FEA05F1D8BDFA700D138DF /* OutHTMLConverterTests.swift */ = {isa = PBXFileReference; fileEncoding = 4; lastKnownFileType = sourcecode.swift; path = OutHTMLConverterTests.swift; sourceTree = "<group>"; };
		59FEA0601D8BDFA700D138DF /* OutNodeConverterTests.swift */ = {isa = PBXFileReference; fileEncoding = 4; lastKnownFileType = sourcecode.swift; path = OutNodeConverterTests.swift; sourceTree = "<group>"; };
		59FEA0651D8BDFA700D138DF /* ElementNodeTests.swift */ = {isa = PBXFileReference; fileEncoding = 4; lastKnownFileType = sourcecode.swift; path = ElementNodeTests.swift; sourceTree = "<group>"; };
		59FEA0661D8BDFA700D138DF /* NodeTests.swift */ = {isa = PBXFileReference; fileEncoding = 4; lastKnownFileType = sourcecode.swift; path = NodeTests.swift; sourceTree = "<group>"; };
		59FEA06A1D8BDFA700D138DF /* HTMLToAttributedStringTests.swift */ = {isa = PBXFileReference; fileEncoding = 4; lastKnownFileType = sourcecode.swift; path = HTMLToAttributedStringTests.swift; sourceTree = "<group>"; };
		59FEA06B1D8BDFA700D138DF /* InAttributeConverterTests.swift */ = {isa = PBXFileReference; fileEncoding = 4; lastKnownFileType = sourcecode.swift; path = InAttributeConverterTests.swift; sourceTree = "<group>"; };
		59FEA06C1D8BDFA700D138DF /* InHTMLConverterTests.swift */ = {isa = PBXFileReference; fileEncoding = 4; lastKnownFileType = sourcecode.swift; path = InHTMLConverterTests.swift; sourceTree = "<group>"; };
		59FEA06D1D8BDFA700D138DF /* InNodeConverterTests.swift */ = {isa = PBXFileReference; fileEncoding = 4; lastKnownFileType = sourcecode.swift; path = InNodeConverterTests.swift; sourceTree = "<group>"; };
		B59C9F9E1DF74BB80073B1D6 /* UIFont+Traits.swift */ = {isa = PBXFileReference; fileEncoding = 4; lastKnownFileType = sourcecode.swift; path = "UIFont+Traits.swift"; sourceTree = "<group>"; };
		B5B86D3B1DA41A550083DB3F /* TextListFormatter.swift */ = {isa = PBXFileReference; fileEncoding = 4; lastKnownFileType = sourcecode.swift; path = TextListFormatter.swift; sourceTree = "<group>"; };
		B5B96DAA1E01B2F300791315 /* UIPasteboard+Helpers.swift */ = {isa = PBXFileReference; fileEncoding = 4; lastKnownFileType = sourcecode.swift; path = "UIPasteboard+Helpers.swift"; sourceTree = "<group>"; };
		B5BC4FED1DA2C17800614582 /* NSAttributedString+Lists.swift */ = {isa = PBXFileReference; fileEncoding = 4; lastKnownFileType = sourcecode.swift; path = "NSAttributedString+Lists.swift"; sourceTree = "<group>"; };
		B5BC4FF11DA2D17000614582 /* NSAttributedStringListsTests.swift */ = {isa = PBXFileReference; fileEncoding = 4; lastKnownFileType = sourcecode.swift; name = NSAttributedStringListsTests.swift; path = Extensions/NSAttributedStringListsTests.swift; sourceTree = "<group>"; };
		B5BC4FF51DA2D76600614582 /* TextList.swift */ = {isa = PBXFileReference; fileEncoding = 4; lastKnownFileType = sourcecode.swift; path = TextList.swift; sourceTree = "<group>"; };
		B5E607321DA56EC700C8A389 /* TextListFormatterTests.swift */ = {isa = PBXFileReference; fileEncoding = 4; lastKnownFileType = sourcecode.swift; path = TextListFormatterTests.swift; sourceTree = "<group>"; };
		E109B51B1DC33F2C0099605E /* LayoutManager.swift */ = {isa = PBXFileReference; fileEncoding = 4; lastKnownFileType = sourcecode.swift; path = LayoutManager.swift; sourceTree = "<group>"; };
		E11B775F1DBA14B40024E455 /* BlockquoteFormatterTests.swift */ = {isa = PBXFileReference; fileEncoding = 4; lastKnownFileType = sourcecode.swift; path = BlockquoteFormatterTests.swift; sourceTree = "<group>"; };
		E11B77631DBA6ADC0024E455 /* AttributeFormatter.swift */ = {isa = PBXFileReference; fileEncoding = 4; lastKnownFileType = sourcecode.swift; path = AttributeFormatter.swift; sourceTree = "<group>"; };
		E1C163A41DB6056B00E66A83 /* BlockquoteFormatter.swift */ = {isa = PBXFileReference; fileEncoding = 4; lastKnownFileType = sourcecode.swift; path = BlockquoteFormatter.swift; sourceTree = "<group>"; };
		F111DF0E1E3BA393003FB794 /* NSAttributedString+AttributeRanges.swift */ = {isa = PBXFileReference; fileEncoding = 4; lastKnownFileType = sourcecode.swift; path = "NSAttributedString+AttributeRanges.swift"; sourceTree = "<group>"; };
		F111DF101E3BAC8E003FB794 /* NSAttributedStringAttributeRangesTests.swift */ = {isa = PBXFileReference; fileEncoding = 4; lastKnownFileType = sourcecode.swift; path = NSAttributedStringAttributeRangesTests.swift; sourceTree = "<group>"; };
		F11904A41D9D857500BFF9A1 /* TextNodeTests.swift */ = {isa = PBXFileReference; fileEncoding = 4; lastKnownFileType = sourcecode.swift; path = TextNodeTests.swift; sourceTree = "<group>"; };
		F12093F01E4A4C51006E8206 /* MarkerNode.swift */ = {isa = PBXFileReference; fileEncoding = 4; lastKnownFileType = sourcecode.swift; path = MarkerNode.swift; sourceTree = "<group>"; };
		F1288BAD1DD0B1EF00E67ABC /* HTMLNodeToNSAttributedString.swift */ = {isa = PBXFileReference; fileEncoding = 4; lastKnownFileType = sourcecode.swift; path = HTMLNodeToNSAttributedString.swift; sourceTree = "<group>"; };
		F1288BAE1DD0B1EF00E67ABC /* HTMLToAttributedString.swift */ = {isa = PBXFileReference; fileEncoding = 4; lastKnownFileType = sourcecode.swift; path = HTMLToAttributedString.swift; sourceTree = "<group>"; };
		F13806291E3651DC00CFB9ED /* ControlCharacters.rtf */ = {isa = PBXFileReference; fileEncoding = 4; lastKnownFileType = text.rtf; path = ControlCharacters.rtf; sourceTree = "<group>"; };
		F15C9B871DD58D8B00833C39 /* ElementNodeDescriptor.swift */ = {isa = PBXFileReference; fileEncoding = 4; lastKnownFileType = sourcecode.swift; name = ElementNodeDescriptor.swift; path = Descriptors/ElementNodeDescriptor.swift; sourceTree = "<group>"; };
		F15F61C81E0323EC00CD6DD8 /* EditContext.swift */ = {isa = PBXFileReference; fileEncoding = 4; lastKnownFileType = sourcecode.swift; path = EditContext.swift; sourceTree = "<group>"; };
		F17D64AD1E4230A400D09FED /* VisualOnlyAttribute.swift */ = {isa = PBXFileReference; fileEncoding = 4; lastKnownFileType = sourcecode.swift; path = VisualOnlyAttribute.swift; sourceTree = "<group>"; };
		F17D64AF1E4231C800D09FED /* VisualOnlyElementFactory.swift */ = {isa = PBXFileReference; fileEncoding = 4; lastKnownFileType = sourcecode.swift; path = VisualOnlyElementFactory.swift; sourceTree = "<group>"; };
		F181CB371E52650F00B256C8 /* NSAttributedString+AttributeDifferences.swift */ = {isa = PBXFileReference; fileEncoding = 4; lastKnownFileType = sourcecode.swift; path = "NSAttributedString+AttributeDifferences.swift"; sourceTree = "<group>"; };
		F18733C41DA096EE005AEB80 /* NSRange+Helpers.swift */ = {isa = PBXFileReference; fileEncoding = 4; lastKnownFileType = sourcecode.swift; path = "NSRange+Helpers.swift"; sourceTree = "<group>"; };
		F18733C71DA09737005AEB80 /* NSRangeComparisonTests.swift */ = {isa = PBXFileReference; fileEncoding = 4; lastKnownFileType = sourcecode.swift; name = NSRangeComparisonTests.swift; path = Extensions/NSRangeComparisonTests.swift; sourceTree = "<group>"; };
		F1A218141E02D5B3000AF5EB /* UndoManager.swift */ = {isa = PBXFileReference; fileEncoding = 4; lastKnownFileType = sourcecode.swift; path = UndoManager.swift; sourceTree = "<group>"; };
		F1C05B981E37F99D007510EA /* Character+Name.swift */ = {isa = PBXFileReference; fileEncoding = 4; lastKnownFileType = sourcecode.swift; path = "Character+Name.swift"; sourceTree = "<group>"; };
		F1C05B9C1E37FA77007510EA /* String+CharacterName.swift */ = {isa = PBXFileReference; fileEncoding = 4; lastKnownFileType = sourcecode.swift; path = "String+CharacterName.swift"; sourceTree = "<group>"; };
		F1C05B9E1E37FD2F007510EA /* NSAttributedString+CharacterName.swift */ = {isa = PBXFileReference; fileEncoding = 4; lastKnownFileType = sourcecode.swift; path = "NSAttributedString+CharacterName.swift"; sourceTree = "<group>"; };
		F1CF27291DBA8CDB0001C61D /* DOMString.swift */ = {isa = PBXFileReference; fileEncoding = 4; lastKnownFileType = sourcecode.swift; path = DOMString.swift; sourceTree = "<group>"; };
		F1E47FB81D9BFBD3006B46E2 /* LeafNode.swift */ = {isa = PBXFileReference; fileEncoding = 4; lastKnownFileType = sourcecode.swift; path = LeafNode.swift; sourceTree = "<group>"; };
<<<<<<< HEAD
		F1FFB2A01E6058930015ACB8 /* DOMStringTests.swift */ = {isa = PBXFileReference; fileEncoding = 4; lastKnownFileType = sourcecode.swift; path = DOMStringTests.swift; sourceTree = "<group>"; };
=======
		FF13CD4C1E5C8067000FF10E /* HeaderFormatter.swift */ = {isa = PBXFileReference; fileEncoding = 4; lastKnownFileType = sourcecode.swift; path = HeaderFormatter.swift; sourceTree = "<group>"; };
>>>>>>> a3418f3f
		FF5B98E21DC29D0C00571CA4 /* README.md */ = {isa = PBXFileReference; fileEncoding = 4; lastKnownFileType = net.daringfireball.markdown; path = README.md; sourceTree = SOURCE_ROOT; };
		FF5B98E41DC355B400571CA4 /* LICENSE */ = {isa = PBXFileReference; fileEncoding = 4; lastKnownFileType = text; path = LICENSE; sourceTree = SOURCE_ROOT; };
		FF7A1C481E51EFB600C4C7C8 /* WordPress-Aztec-iOS.podspec */ = {isa = PBXFileReference; fileEncoding = 4; lastKnownFileType = text; path = "WordPress-Aztec-iOS.podspec"; sourceTree = "<group>"; };
		FF7A1C4A1E51F05700C4C7C8 /* CONTRIBUTING.md */ = {isa = PBXFileReference; fileEncoding = 4; lastKnownFileType = net.daringfireball.markdown; path = CONTRIBUTING.md; sourceTree = "<group>"; };
		FF7A1C4E1E560A1F00C4C7C8 /* MoreAttachment.swift */ = {isa = PBXFileReference; fileEncoding = 4; lastKnownFileType = sourcecode.swift; path = MoreAttachment.swift; sourceTree = "<group>"; };
		FF7A1C501E5651EA00C4C7C8 /* LineAttachment.swift */ = {isa = PBXFileReference; fileEncoding = 4; lastKnownFileType = sourcecode.swift; path = LineAttachment.swift; sourceTree = "<group>"; };
		FF7C89A71E3A2B7C000472A8 /* Blockquote.swift */ = {isa = PBXFileReference; fileEncoding = 4; lastKnownFileType = sourcecode.swift; path = Blockquote.swift; sourceTree = "<group>"; };
		FF7C89AB1E3A47F1000472A8 /* StandardAttributeFormatter.swift */ = {isa = PBXFileReference; fileEncoding = 4; lastKnownFileType = sourcecode.swift; path = StandardAttributeFormatter.swift; sourceTree = "<group>"; };
		FF7C89AF1E3BC52F000472A8 /* NSAttributedString+FontTraits.swift */ = {isa = PBXFileReference; fileEncoding = 4; lastKnownFileType = sourcecode.swift; path = "NSAttributedString+FontTraits.swift"; sourceTree = "<group>"; };
		FFA61E881DF18F3D00B71BF6 /* ParagraphStyle.swift */ = {isa = PBXFileReference; fileEncoding = 4; lastKnownFileType = sourcecode.swift; path = ParagraphStyle.swift; sourceTree = "<group>"; };
		FFA61EC11DF6C1C900B71BF6 /* NSAttributedString+Archive.swift */ = {isa = PBXFileReference; fileEncoding = 4; lastKnownFileType = sourcecode.swift; path = "NSAttributedString+Archive.swift"; sourceTree = "<group>"; };
		FFD0FEB61DAE59A700430586 /* NSLayoutManager+Attachments.swift */ = {isa = PBXFileReference; fileEncoding = 4; lastKnownFileType = sourcecode.swift; path = "NSLayoutManager+Attachments.swift"; sourceTree = "<group>"; };
		FFD436951E300EF700A0E26F /* FontFormatter.swift */ = {isa = PBXFileReference; fileEncoding = 4; lastKnownFileType = sourcecode.swift; path = FontFormatter.swift; sourceTree = "<group>"; };
		FFD436971E3180A500A0E26F /* FontFormatterTests.swift */ = {isa = PBXFileReference; fileEncoding = 4; lastKnownFileType = sourcecode.swift; path = FontFormatterTests.swift; sourceTree = "<group>"; };
		FFF585CE1DB6398E00299B93 /* StandardElementType.swift */ = {isa = PBXFileReference; fileEncoding = 4; lastKnownFileType = sourcecode.swift; path = StandardElementType.swift; sourceTree = "<group>"; };
/* End PBXFileReference section */

/* Begin PBXFrameworksBuildPhase section */
		5951CB8A1D8BC93600E1866F /* Frameworks */ = {
			isa = PBXFrameworksBuildPhase;
			buildActionMask = 2147483647;
			files = (
				599F255C1D8BCDB4002871D6 /* Gridicons.framework in Frameworks */,
			);
			runOnlyForDeploymentPostprocessing = 0;
		};
		5951CB941D8BC93600E1866F /* Frameworks */ = {
			isa = PBXFrameworksBuildPhase;
			buildActionMask = 2147483647;
			files = (
				5951CB981D8BC93600E1866F /* Aztec.framework in Frameworks */,
				594C9D6D1D8BE57600D74542 /* Gridicons.framework in Frameworks */,
			);
			runOnlyForDeploymentPostprocessing = 0;
		};
/* End PBXFrameworksBuildPhase section */

/* Begin PBXGroup section */
		5951CB841D8BC93600E1866F = {
			isa = PBXGroup;
			children = (
				FF7A1C481E51EFB600C4C7C8 /* WordPress-Aztec-iOS.podspec */,
				FF5B98E41DC355B400571CA4 /* LICENSE */,
				FF5B98E21DC29D0C00571CA4 /* README.md */,
				FF7A1C4A1E51F05700C4C7C8 /* CONTRIBUTING.md */,
				5951CB901D8BC93600E1866F /* Aztec */,
				5951CB9B1D8BC93600E1866F /* AztecTests */,
				599F255A1D8BCD97002871D6 /* Frameworks */,
				5951CB8F1D8BC93600E1866F /* Products */,
			);
			sourceTree = "<group>";
		};
		5951CB8F1D8BC93600E1866F /* Products */ = {
			isa = PBXGroup;
			children = (
				5951CB8E1D8BC93600E1866F /* Aztec.framework */,
				5951CB971D8BC93600E1866F /* AztecTests.xctest */,
			);
			name = Products;
			sourceTree = "<group>";
		};
		5951CB901D8BC93600E1866F /* Aztec */ = {
			isa = PBXGroup;
			children = (
				5951CB921D8BC93600E1866F /* Info.plist */,
				599F25001D8BC9A1002871D6 /* Classes */,
				599F25911D8BDCA9002871D6 /* Documentation */,
				599F25551D8BCA01002871D6 /* Modulemaps */,
			);
			path = Aztec;
			sourceTree = "<group>";
		};
		5951CB9B1D8BC93600E1866F /* AztecTests */ = {
			isa = PBXGroup;
			children = (
				5951CB9E1D8BC93600E1866F /* Info.plist */,
				599F25921D8BDCFC002871D6 /* TextStorageTests.swift */,
				599F25931D8BDCFC002871D6 /* AztecVisualEditorTests.swift */,
				59FEA05D1D8BDFA700D138DF /* Exporter */,
				F18733C61DA0970E005AEB80 /* Extensions */,
				B5E607311DA56EB000C8A389 /* Formatters */,
				59FEA0641D8BDFA700D138DF /* HTML */,
				59FEA0691D8BDFA700D138DF /* Importer */,
			);
			path = AztecTests;
			sourceTree = "<group>";
		};
		599F25001D8BC9A1002871D6 /* Classes */ = {
			isa = PBXGroup;
			children = (
				599F251F1D8BC9A1002871D6 /* Constants */,
				599F25031D8BC9A1002871D6 /* Converter */,
				F1288BAC1DD0B1EF00E67ABC /* Converters */,
				599F25241D8BC9A1002871D6 /* Extensions */,
				B5B86D3A1DA41A550083DB3F /* Formatters */,
				599F25281D8BC9A1002871D6 /* GUI */,
				599F25071D8BC9A1002871D6 /* Libxml2 */,
				F17D64AC1E4230A400D09FED /* NSAttributedString */,
				599F252E1D8BC9A1002871D6 /* TextKit */,
			);
			name = Classes;
			path = Aztec/Classes;
			sourceTree = SOURCE_ROOT;
		};
		599F25031D8BC9A1002871D6 /* Converter */ = {
			isa = PBXGroup;
			children = (
				599F25041D8BC9A1002871D6 /* ArrayConverter.swift */,
				599F25051D8BC9A1002871D6 /* CLinkedListToArrayConverter.swift */,
				599F25061D8BC9A1002871D6 /* Converter.swift */,
			);
			path = Converter;
			sourceTree = "<group>";
		};
		599F25071D8BC9A1002871D6 /* Libxml2 */ = {
			isa = PBXGroup;
			children = (
				599F25081D8BC9A1002871D6 /* Converters */,
				F15C9B891DD58D8F00833C39 /* Descriptors */,
				599F25131D8BC9A1002871D6 /* DOM */,
				599F251A1D8BC9A1002871D6 /* Libxml2.swift */,
				F1CF27291DBA8CDB0001C61D /* DOMString.swift */,
				F15F61C81E0323EC00CD6DD8 /* EditContext.swift */,
			);
			path = Libxml2;
			sourceTree = "<group>";
		};
		599F25081D8BC9A1002871D6 /* Converters */ = {
			isa = PBXGroup;
			children = (
				599F25091D8BC9A1002871D6 /* In */,
				599F250F1D8BC9A1002871D6 /* Out */,
			);
			path = Converters;
			sourceTree = "<group>";
		};
		599F25091D8BC9A1002871D6 /* In */ = {
			isa = PBXGroup;
			children = (
				599F250A1D8BC9A1002871D6 /* InAttributeConverter.swift */,
				599F250B1D8BC9A1002871D6 /* InAttributesConverter.swift */,
				599F250C1D8BC9A1002871D6 /* InHTMLConverter.swift */,
				599F250D1D8BC9A1002871D6 /* InNodeConverter.swift */,
				599F250E1D8BC9A1002871D6 /* InNodesConverter.swift */,
			);
			path = In;
			sourceTree = "<group>";
		};
		599F250F1D8BC9A1002871D6 /* Out */ = {
			isa = PBXGroup;
			children = (
				599F25101D8BC9A1002871D6 /* OutHTMLAttributeConverter.swift */,
				599F25111D8BC9A1002871D6 /* OutHTMLConverter.swift */,
				599F25121D8BC9A1002871D6 /* OutHTMLNodeConverter.swift */,
			);
			path = Out;
			sourceTree = "<group>";
		};
		599F25131D8BC9A1002871D6 /* DOM */ = {
			isa = PBXGroup;
			children = (
				599F25141D8BC9A1002871D6 /* Attribute.swift */,
				599F25151D8BC9A1002871D6 /* CommentNode.swift */,
				599F25171D8BC9A1002871D6 /* ElementNode.swift */,
				F1E47FB81D9BFBD3006B46E2 /* LeafNode.swift */,
				F12093F01E4A4C51006E8206 /* MarkerNode.swift */,
				599F25181D8BC9A1002871D6 /* Node.swift */,
				599F25191D8BC9A1002871D6 /* TextNode.swift */,
				FFF585CE1DB6398E00299B93 /* StandardElementType.swift */,
			);
			path = DOM;
			sourceTree = "<group>";
		};
		599F251F1D8BC9A1002871D6 /* Constants */ = {
			isa = PBXGroup;
			children = (
				599F25201D8BC9A1002871D6 /* HTMLConstants.swift */,
				599F25211D8BC9A1002871D6 /* Metrics.swift */,
			);
			path = Constants;
			sourceTree = "<group>";
		};
		599F25241D8BC9A1002871D6 /* Extensions */ = {
			isa = PBXGroup;
			children = (
				F1C05B981E37F99D007510EA /* Character+Name.swift */,
				FFA61EC11DF6C1C900B71BF6 /* NSAttributedString+Archive.swift */,
				F181CB371E52650F00B256C8 /* NSAttributedString+AttributeDifferences.swift */,
				599F25251D8BC9A1002871D6 /* NSAttributedString+Attachments.swift */,
				F111DF0E1E3BA393003FB794 /* NSAttributedString+AttributeRanges.swift */,
				F1C05B9E1E37FD2F007510EA /* NSAttributedString+CharacterName.swift */,
				FF7C89AF1E3BC52F000472A8 /* NSAttributedString+FontTraits.swift */,
				B5BC4FED1DA2C17800614582 /* NSAttributedString+Lists.swift */,
				FFD0FEB61DAE59A700430586 /* NSLayoutManager+Attachments.swift */,
				F18733C41DA096EE005AEB80 /* NSRange+Helpers.swift */,
				F1C05B9C1E37FA77007510EA /* String+CharacterName.swift */,
				599F25261D8BC9A1002871D6 /* String+RangeConversion.swift */,
				B59C9F9E1DF74BB80073B1D6 /* UIFont+Traits.swift */,
				B5B96DAA1E01B2F300791315 /* UIPasteboard+Helpers.swift */,
				599F25271D8BC9A1002871D6 /* UITextView+Helpers.swift */,
				F1A218141E02D5B3000AF5EB /* UndoManager.swift */,
			);
			path = Extensions;
			sourceTree = "<group>";
		};
		599F25281D8BC9A1002871D6 /* GUI */ = {
			isa = PBXGroup;
			children = (
				599F25291D8BC9A1002871D6 /* FormatBar */,
			);
			path = GUI;
			sourceTree = "<group>";
		};
		599F25291D8BC9A1002871D6 /* FormatBar */ = {
			isa = PBXGroup;
			children = (
				599F252A1D8BC9A1002871D6 /* FormatBar.swift */,
				599F252B1D8BC9A1002871D6 /* FormatBarDelegate.swift */,
				599F252C1D8BC9A1002871D6 /* FormatBarItem.swift */,
				599F252D1D8BC9A1002871D6 /* FormattingIdentifier.swift */,
			);
			path = FormatBar;
			sourceTree = "<group>";
		};
		599F252E1D8BC9A1002871D6 /* TextKit */ = {
			isa = PBXGroup;
			children = (
				599F25301D8BC9A1002871D6 /* TextAttachment.swift */,
				FF7A1C4E1E560A1F00C4C7C8 /* MoreAttachment.swift */,
				FF7A1C501E5651EA00C4C7C8 /* LineAttachment.swift */,
				B5BC4FF51DA2D76600614582 /* TextList.swift */,
				599F25311D8BC9A1002871D6 /* TextStorage.swift */,
				599F25321D8BC9A1002871D6 /* TextView.swift */,
				E109B51B1DC33F2C0099605E /* LayoutManager.swift */,
				FFA61E881DF18F3D00B71BF6 /* ParagraphStyle.swift */,
				FF7C89A71E3A2B7C000472A8 /* Blockquote.swift */,
			);
			path = TextKit;
			sourceTree = "<group>";
		};
		599F25551D8BCA01002871D6 /* Modulemaps */ = {
			isa = PBXGroup;
			children = (
				599F25561D8BCA01002871D6 /* libxml2 */,
			);
			path = Modulemaps;
			sourceTree = "<group>";
		};
		599F25561D8BCA01002871D6 /* libxml2 */ = {
			isa = PBXGroup;
			children = (
				599F25571D8BCA01002871D6 /* libxml2-umbrella.h */,
				599F25581D8BCA01002871D6 /* module.modulemap */,
			);
			path = libxml2;
			sourceTree = "<group>";
		};
		599F255A1D8BCD97002871D6 /* Frameworks */ = {
			isa = PBXGroup;
			children = (
				599F255B1D8BCDB4002871D6 /* Gridicons.framework */,
			);
			name = Frameworks;
			sourceTree = "<group>";
		};
		599F25911D8BDCA9002871D6 /* Documentation */ = {
			isa = PBXGroup;
			children = (
				F13806291E3651DC00CFB9ED /* ControlCharacters.rtf */,
				599F258F1D8BDCA9002871D6 /* EditingLogic.rtf */,
				599F25901D8BDCA9002871D6 /* UnsupportedTags.rtf */,
			);
			path = Documentation;
			sourceTree = "<group>";
		};
		59FEA05D1D8BDFA700D138DF /* Exporter */ = {
			isa = PBXGroup;
			children = (
				59FEA05E1D8BDFA700D138DF /* OutAttributeConverterTests.swift */,
				59FEA05F1D8BDFA700D138DF /* OutHTMLConverterTests.swift */,
				59FEA0601D8BDFA700D138DF /* OutNodeConverterTests.swift */,
			);
			path = Exporter;
			sourceTree = "<group>";
		};
		59FEA0641D8BDFA700D138DF /* HTML */ = {
			isa = PBXGroup;
			children = (
				F1FFB2A01E6058930015ACB8 /* DOMStringTests.swift */,
				59FEA0651D8BDFA700D138DF /* ElementNodeTests.swift */,
				59FEA0661D8BDFA700D138DF /* NodeTests.swift */,
				F11904A41D9D857500BFF9A1 /* TextNodeTests.swift */,
			);
			path = HTML;
			sourceTree = "<group>";
		};
		59FEA0691D8BDFA700D138DF /* Importer */ = {
			isa = PBXGroup;
			children = (
				59FEA06A1D8BDFA700D138DF /* HTMLToAttributedStringTests.swift */,
				59FEA06B1D8BDFA700D138DF /* InAttributeConverterTests.swift */,
				59FEA06C1D8BDFA700D138DF /* InHTMLConverterTests.swift */,
				59FEA06D1D8BDFA700D138DF /* InNodeConverterTests.swift */,
			);
			path = Importer;
			sourceTree = "<group>";
		};
		B5B86D3A1DA41A550083DB3F /* Formatters */ = {
			isa = PBXGroup;
			children = (
				E11B77631DBA6ADC0024E455 /* AttributeFormatter.swift */,
				FF7C89AB1E3A47F1000472A8 /* StandardAttributeFormatter.swift */,
				E1C163A41DB6056B00E66A83 /* BlockquoteFormatter.swift */,
				FF13CD4C1E5C8067000FF10E /* HeaderFormatter.swift */,
				B5B86D3B1DA41A550083DB3F /* TextListFormatter.swift */,
				FFD436951E300EF700A0E26F /* FontFormatter.swift */,
			);
			path = Formatters;
			sourceTree = "<group>";
		};
		B5E607311DA56EB000C8A389 /* Formatters */ = {
			isa = PBXGroup;
			children = (
				B5E607321DA56EC700C8A389 /* TextListFormatterTests.swift */,
				E11B775F1DBA14B40024E455 /* BlockquoteFormatterTests.swift */,
				FFD436971E3180A500A0E26F /* FontFormatterTests.swift */,
			);
			path = Formatters;
			sourceTree = "<group>";
		};
		F1288BAC1DD0B1EF00E67ABC /* Converters */ = {
			isa = PBXGroup;
			children = (
				F1288BAD1DD0B1EF00E67ABC /* HTMLNodeToNSAttributedString.swift */,
				F1288BAE1DD0B1EF00E67ABC /* HTMLToAttributedString.swift */,
			);
			path = Converters;
			sourceTree = "<group>";
		};
		F15C9B891DD58D8F00833C39 /* Descriptors */ = {
			isa = PBXGroup;
			children = (
				F15C9B871DD58D8B00833C39 /* ElementNodeDescriptor.swift */,
			);
			name = Descriptors;
			sourceTree = "<group>";
		};
		F17D64AC1E4230A400D09FED /* NSAttributedString */ = {
			isa = PBXGroup;
			children = (
				F17D64AD1E4230A400D09FED /* VisualOnlyAttribute.swift */,
				F17D64AF1E4231C800D09FED /* VisualOnlyElementFactory.swift */,
			);
			path = NSAttributedString;
			sourceTree = "<group>";
		};
		F18733C61DA0970E005AEB80 /* Extensions */ = {
			isa = PBXGroup;
			children = (
				B5BC4FF11DA2D17000614582 /* NSAttributedStringListsTests.swift */,
				F111DF101E3BAC8E003FB794 /* NSAttributedStringAttributeRangesTests.swift */,
				F18733C71DA09737005AEB80 /* NSRangeComparisonTests.swift */,
			);
			name = Extensions;
			sourceTree = "<group>";
		};
/* End PBXGroup section */

/* Begin PBXHeadersBuildPhase section */
		5951CB8B1D8BC93600E1866F /* Headers */ = {
			isa = PBXHeadersBuildPhase;
			buildActionMask = 2147483647;
			files = (
			);
			runOnlyForDeploymentPostprocessing = 0;
		};
/* End PBXHeadersBuildPhase section */

/* Begin PBXNativeTarget section */
		5951CB8D1D8BC93600E1866F /* Aztec */ = {
			isa = PBXNativeTarget;
			buildConfigurationList = 5951CBA21D8BC93600E1866F /* Build configuration list for PBXNativeTarget "Aztec" */;
			buildPhases = (
				5951CB891D8BC93600E1866F /* Sources */,
				5951CB8A1D8BC93600E1866F /* Frameworks */,
				5951CB8B1D8BC93600E1866F /* Headers */,
				5951CB8C1D8BC93600E1866F /* Resources */,
			);
			buildRules = (
			);
			dependencies = (
			);
			name = Aztec;
			productName = Aztec;
			productReference = 5951CB8E1D8BC93600E1866F /* Aztec.framework */;
			productType = "com.apple.product-type.framework";
		};
		5951CB961D8BC93600E1866F /* AztecTests */ = {
			isa = PBXNativeTarget;
			buildConfigurationList = 5951CBA51D8BC93600E1866F /* Build configuration list for PBXNativeTarget "AztecTests" */;
			buildPhases = (
				5951CB931D8BC93600E1866F /* Sources */,
				5951CB941D8BC93600E1866F /* Frameworks */,
				5951CB951D8BC93600E1866F /* Resources */,
				594C9D6E1D8BE61300D74542 /* CopyFiles */,
			);
			buildRules = (
			);
			dependencies = (
				5951CB9A1D8BC93600E1866F /* PBXTargetDependency */,
			);
			name = AztecTests;
			productName = AztecTests;
			productReference = 5951CB971D8BC93600E1866F /* AztecTests.xctest */;
			productType = "com.apple.product-type.bundle.unit-test";
		};
/* End PBXNativeTarget section */

/* Begin PBXProject section */
		5951CB851D8BC93600E1866F /* Project object */ = {
			isa = PBXProject;
			attributes = {
				LastSwiftUpdateCheck = 0800;
				LastUpgradeCheck = 0800;
				ORGANIZATIONNAME = "Automattic Inc.";
				TargetAttributes = {
					5951CB8D1D8BC93600E1866F = {
						CreatedOnToolsVersion = 8.0;
						DevelopmentTeam = PZYM8XX95Q;
						LastSwiftMigration = 0810;
						ProvisioningStyle = Manual;
					};
					5951CB961D8BC93600E1866F = {
						CreatedOnToolsVersion = 8.0;
						LastSwiftMigration = 0820;
						ProvisioningStyle = Automatic;
					};
				};
			};
			buildConfigurationList = 5951CB881D8BC93600E1866F /* Build configuration list for PBXProject "Aztec" */;
			compatibilityVersion = "Xcode 3.2";
			developmentRegion = English;
			hasScannedForEncodings = 0;
			knownRegions = (
				en,
			);
			mainGroup = 5951CB841D8BC93600E1866F;
			productRefGroup = 5951CB8F1D8BC93600E1866F /* Products */;
			projectDirPath = "";
			projectRoot = "";
			targets = (
				5951CB8D1D8BC93600E1866F /* Aztec */,
				5951CB961D8BC93600E1866F /* AztecTests */,
			);
		};
/* End PBXProject section */

/* Begin PBXResourcesBuildPhase section */
		5951CB8C1D8BC93600E1866F /* Resources */ = {
			isa = PBXResourcesBuildPhase;
			buildActionMask = 2147483647;
			files = (
				F138062A1E3651DC00CFB9ED /* ControlCharacters.rtf in Resources */,
			);
			runOnlyForDeploymentPostprocessing = 0;
		};
		5951CB951D8BC93600E1866F /* Resources */ = {
			isa = PBXResourcesBuildPhase;
			buildActionMask = 2147483647;
			files = (
			);
			runOnlyForDeploymentPostprocessing = 0;
		};
/* End PBXResourcesBuildPhase section */

/* Begin PBXSourcesBuildPhase section */
		5951CB891D8BC93600E1866F /* Sources */ = {
			isa = PBXSourcesBuildPhase;
			buildActionMask = 2147483647;
			files = (
				FF7A1C511E5651EA00C4C7C8 /* LineAttachment.swift in Sources */,
				599F25471D8BC9A1002871D6 /* HTMLConstants.swift in Sources */,
				F12093F11E4A4C51006E8206 /* MarkerNode.swift in Sources */,
				599F25371D8BC9A1002871D6 /* InAttributeConverter.swift in Sources */,
				599F25531D8BC9A1002871D6 /* TextStorage.swift in Sources */,
				599F253C1D8BC9A1002871D6 /* OutHTMLAttributeConverter.swift in Sources */,
				599F254B1D8BC9A1002871D6 /* String+RangeConversion.swift in Sources */,
				599F25481D8BC9A1002871D6 /* Metrics.swift in Sources */,
				F181CB381E52650F00B256C8 /* NSAttributedString+AttributeDifferences.swift in Sources */,
				F1288BAF1DD0B1EF00E67ABC /* HTMLNodeToNSAttributedString.swift in Sources */,
				B59C9F9F1DF74BB80073B1D6 /* UIFont+Traits.swift in Sources */,
				F1C05B9F1E37FD2F007510EA /* NSAttributedString+CharacterName.swift in Sources */,
				F1C05B991E37F99D007510EA /* Character+Name.swift in Sources */,
				599F253B1D8BC9A1002871D6 /* InNodesConverter.swift in Sources */,
				F1E47FB91D9BFBD3006B46E2 /* LeafNode.swift in Sources */,
				B5B86D3C1DA41A550083DB3F /* TextListFormatter.swift in Sources */,
				599F254F1D8BC9A1002871D6 /* FormatBarItem.swift in Sources */,
				599F254E1D8BC9A1002871D6 /* FormatBarDelegate.swift in Sources */,
				F15F61C91E0323EC00CD6DD8 /* EditContext.swift in Sources */,
				F1C05B9D1E37FA77007510EA /* String+CharacterName.swift in Sources */,
				F1288BB01DD0B1EF00E67ABC /* HTMLToAttributedString.swift in Sources */,
				E11B77641DBA6ADC0024E455 /* AttributeFormatter.swift in Sources */,
				599F25351D8BC9A1002871D6 /* CLinkedListToArrayConverter.swift in Sources */,
				FFF585CF1DB6398E00299B93 /* StandardElementType.swift in Sources */,
				599F25521D8BC9A1002871D6 /* TextAttachment.swift in Sources */,
				FFD0FEB71DAE59A700430586 /* NSLayoutManager+Attachments.swift in Sources */,
				599F25541D8BC9A1002871D6 /* TextView.swift in Sources */,
				E1C163A51DB6056B00E66A83 /* BlockquoteFormatter.swift in Sources */,
				599F254A1D8BC9A1002871D6 /* NSAttributedString+Attachments.swift in Sources */,
				B5B96DAB1E01B2F300791315 /* UIPasteboard+Helpers.swift in Sources */,
				F17D64AE1E4230A400D09FED /* VisualOnlyAttribute.swift in Sources */,
				FF7A1C4F1E560A1F00C4C7C8 /* MoreAttachment.swift in Sources */,
				F15C9B881DD58D8B00833C39 /* ElementNodeDescriptor.swift in Sources */,
				FF7C89A81E3A2B7C000472A8 /* Blockquote.swift in Sources */,
				599F254C1D8BC9A1002871D6 /* UITextView+Helpers.swift in Sources */,
				FFA61E891DF18F3D00B71BF6 /* ParagraphStyle.swift in Sources */,
				FFD436961E300EF800A0E26F /* FontFormatter.swift in Sources */,
				599F25451D8BC9A1002871D6 /* Libxml2.swift in Sources */,
				FF7C89B01E3BC52F000472A8 /* NSAttributedString+FontTraits.swift in Sources */,
				B5BC4FF61DA2D76600614582 /* TextList.swift in Sources */,
				599F25391D8BC9A1002871D6 /* InHTMLConverter.swift in Sources */,
				F1A218151E02D5B3000AF5EB /* UndoManager.swift in Sources */,
				FFA61EC21DF6C1C900B71BF6 /* NSAttributedString+Archive.swift in Sources */,
				599F253E1D8BC9A1002871D6 /* OutHTMLNodeConverter.swift in Sources */,
				E109B51C1DC33F2C0099605E /* LayoutManager.swift in Sources */,
				B5BC4FEE1DA2C17800614582 /* NSAttributedString+Lists.swift in Sources */,
				599F253F1D8BC9A1002871D6 /* Attribute.swift in Sources */,
				599F25361D8BC9A1002871D6 /* Converter.swift in Sources */,
				599F253D1D8BC9A1002871D6 /* OutHTMLConverter.swift in Sources */,
				599F25381D8BC9A1002871D6 /* InAttributesConverter.swift in Sources */,
				599F254D1D8BC9A1002871D6 /* FormatBar.swift in Sources */,
				599F25431D8BC9A1002871D6 /* Node.swift in Sources */,
				599F25421D8BC9A1002871D6 /* ElementNode.swift in Sources */,
				FF7C89AC1E3A47F1000472A8 /* StandardAttributeFormatter.swift in Sources */,
				599F253A1D8BC9A1002871D6 /* InNodeConverter.swift in Sources */,
				F1CF272A1DBA8CDB0001C61D /* DOMString.swift in Sources */,
				F17D64B01E4231C800D09FED /* VisualOnlyElementFactory.swift in Sources */,
				F111DF0F1E3BA393003FB794 /* NSAttributedString+AttributeRanges.swift in Sources */,
				FF13CD4D1E5C8067000FF10E /* HeaderFormatter.swift in Sources */,
				B5B86D371DA3EC250083DB3F /* NSRange+Helpers.swift in Sources */,
				599F25501D8BC9A1002871D6 /* FormattingIdentifier.swift in Sources */,
				599F25341D8BC9A1002871D6 /* ArrayConverter.swift in Sources */,
				599F25401D8BC9A1002871D6 /* CommentNode.swift in Sources */,
				599F25441D8BC9A1002871D6 /* TextNode.swift in Sources */,
			);
			runOnlyForDeploymentPostprocessing = 0;
		};
		5951CB931D8BC93600E1866F /* Sources */ = {
			isa = PBXSourcesBuildPhase;
			buildActionMask = 2147483647;
			files = (
				594C9D741D8BE6C700D74542 /* InNodeConverterTests.swift in Sources */,
				59FEA0751D8BDFA700D138DF /* NodeTests.swift in Sources */,
				59FEA0781D8BDFA700D138DF /* HTMLToAttributedStringTests.swift in Sources */,
				F18733C81DA09737005AEB80 /* NSRangeComparisonTests.swift in Sources */,
				F111DF111E3BAC8E003FB794 /* NSAttributedStringAttributeRangesTests.swift in Sources */,
				B5E607331DA56EC700C8A389 /* TextListFormatterTests.swift in Sources */,
				594C9D731D8BE6C300D74542 /* InAttributeConverterTests.swift in Sources */,
				F11904A51D9D857500BFF9A1 /* TextNodeTests.swift in Sources */,
				F1FFB2A11E6058930015ACB8 /* DOMStringTests.swift in Sources */,
				59FEA07A1D8BDFA700D138DF /* InHTMLConverterTests.swift in Sources */,
				594C9D721D8BE6BC00D74542 /* OutNodeConverterTests.swift in Sources */,
				E11B77601DBA14B40024E455 /* BlockquoteFormatterTests.swift in Sources */,
				599F25951D8BDCFC002871D6 /* AztecVisualEditorTests.swift in Sources */,
				594C9D711D8BE6B800D74542 /* OutAttributeConverterTests.swift in Sources */,
				59FEA06F1D8BDFA700D138DF /* OutHTMLConverterTests.swift in Sources */,
				599F25941D8BDCFC002871D6 /* TextStorageTests.swift in Sources */,
				59FEA0741D8BDFA700D138DF /* ElementNodeTests.swift in Sources */,
				B5BC4FF21DA2D17000614582 /* NSAttributedStringListsTests.swift in Sources */,
				FFD436981E3180A500A0E26F /* FontFormatterTests.swift in Sources */,
			);
			runOnlyForDeploymentPostprocessing = 0;
		};
/* End PBXSourcesBuildPhase section */

/* Begin PBXTargetDependency section */
		5951CB9A1D8BC93600E1866F /* PBXTargetDependency */ = {
			isa = PBXTargetDependency;
			target = 5951CB8D1D8BC93600E1866F /* Aztec */;
			targetProxy = 5951CB991D8BC93600E1866F /* PBXContainerItemProxy */;
		};
/* End PBXTargetDependency section */

/* Begin XCBuildConfiguration section */
		5951CBA01D8BC93600E1866F /* Debug */ = {
			isa = XCBuildConfiguration;
			buildSettings = {
				ALWAYS_SEARCH_USER_PATHS = NO;
				CLANG_ANALYZER_NONNULL = YES;
				CLANG_CXX_LANGUAGE_STANDARD = "gnu++0x";
				CLANG_CXX_LIBRARY = "libc++";
				CLANG_ENABLE_MODULES = YES;
				CLANG_ENABLE_OBJC_ARC = YES;
				CLANG_WARN_BOOL_CONVERSION = YES;
				CLANG_WARN_CONSTANT_CONVERSION = YES;
				CLANG_WARN_DIRECT_OBJC_ISA_USAGE = YES_ERROR;
				CLANG_WARN_DOCUMENTATION_COMMENTS = YES;
				CLANG_WARN_EMPTY_BODY = YES;
				CLANG_WARN_ENUM_CONVERSION = YES;
				CLANG_WARN_INFINITE_RECURSION = YES;
				CLANG_WARN_INT_CONVERSION = YES;
				CLANG_WARN_OBJC_ROOT_CLASS = YES_ERROR;
				CLANG_WARN_SUSPICIOUS_MOVE = YES;
				CLANG_WARN_SUSPICIOUS_MOVES = YES;
				CLANG_WARN_UNREACHABLE_CODE = YES;
				CLANG_WARN__DUPLICATE_METHOD_MATCH = YES;
				"CODE_SIGN_IDENTITY[sdk=iphoneos*]" = "iPhone Developer";
				COPY_PHASE_STRIP = NO;
				CURRENT_PROJECT_VERSION = 1;
				ENABLE_STRICT_OBJC_MSGSEND = YES;
				ENABLE_TESTABILITY = YES;
				GCC_C_LANGUAGE_STANDARD = gnu99;
				GCC_DYNAMIC_NO_PIC = NO;
				GCC_NO_COMMON_BLOCKS = YES;
				GCC_OPTIMIZATION_LEVEL = 0;
				GCC_PREPROCESSOR_DEFINITIONS = (
					"DEBUG=1",
					"$(inherited)",
				);
				GCC_WARN_64_TO_32_BIT_CONVERSION = YES;
				GCC_WARN_ABOUT_RETURN_TYPE = YES_ERROR;
				GCC_WARN_UNDECLARED_SELECTOR = YES;
				GCC_WARN_UNINITIALIZED_AUTOS = YES_AGGRESSIVE;
				GCC_WARN_UNUSED_FUNCTION = YES;
				GCC_WARN_UNUSED_VARIABLE = YES;
				IPHONEOS_DEPLOYMENT_TARGET = 9.0;
				MTL_ENABLE_DEBUG_INFO = YES;
				ONLY_ACTIVE_ARCH = YES;
				SDKROOT = iphoneos;
				SWIFT_ACTIVE_COMPILATION_CONDITIONS = DEBUG;
				SWIFT_OPTIMIZATION_LEVEL = "-Onone";
				SWIFT_VERSION = 3.0.1;
				TARGETED_DEVICE_FAMILY = "1,2";
				VERSIONING_SYSTEM = "apple-generic";
				VERSION_INFO_PREFIX = "";
			};
			name = Debug;
		};
		5951CBA11D8BC93600E1866F /* Release */ = {
			isa = XCBuildConfiguration;
			buildSettings = {
				ALWAYS_SEARCH_USER_PATHS = NO;
				CLANG_ANALYZER_NONNULL = YES;
				CLANG_CXX_LANGUAGE_STANDARD = "gnu++0x";
				CLANG_CXX_LIBRARY = "libc++";
				CLANG_ENABLE_MODULES = YES;
				CLANG_ENABLE_OBJC_ARC = YES;
				CLANG_WARN_BOOL_CONVERSION = YES;
				CLANG_WARN_CONSTANT_CONVERSION = YES;
				CLANG_WARN_DIRECT_OBJC_ISA_USAGE = YES_ERROR;
				CLANG_WARN_DOCUMENTATION_COMMENTS = YES;
				CLANG_WARN_EMPTY_BODY = YES;
				CLANG_WARN_ENUM_CONVERSION = YES;
				CLANG_WARN_INFINITE_RECURSION = YES;
				CLANG_WARN_INT_CONVERSION = YES;
				CLANG_WARN_OBJC_ROOT_CLASS = YES_ERROR;
				CLANG_WARN_SUSPICIOUS_MOVE = YES;
				CLANG_WARN_SUSPICIOUS_MOVES = YES;
				CLANG_WARN_UNREACHABLE_CODE = YES;
				CLANG_WARN__DUPLICATE_METHOD_MATCH = YES;
				"CODE_SIGN_IDENTITY[sdk=iphoneos*]" = "iPhone Developer";
				COPY_PHASE_STRIP = NO;
				CURRENT_PROJECT_VERSION = 1;
				DEBUG_INFORMATION_FORMAT = "dwarf-with-dsym";
				ENABLE_NS_ASSERTIONS = NO;
				ENABLE_STRICT_OBJC_MSGSEND = YES;
				GCC_C_LANGUAGE_STANDARD = gnu99;
				GCC_NO_COMMON_BLOCKS = YES;
				GCC_WARN_64_TO_32_BIT_CONVERSION = YES;
				GCC_WARN_ABOUT_RETURN_TYPE = YES_ERROR;
				GCC_WARN_UNDECLARED_SELECTOR = YES;
				GCC_WARN_UNINITIALIZED_AUTOS = YES_AGGRESSIVE;
				GCC_WARN_UNUSED_FUNCTION = YES;
				GCC_WARN_UNUSED_VARIABLE = YES;
				IPHONEOS_DEPLOYMENT_TARGET = 9.0;
				MTL_ENABLE_DEBUG_INFO = NO;
				SDKROOT = iphoneos;
				SWIFT_OPTIMIZATION_LEVEL = "-Owholemodule";
				SWIFT_VERSION = 3.0.1;
				TARGETED_DEVICE_FAMILY = "1,2";
				VALIDATE_PRODUCT = YES;
				VERSIONING_SYSTEM = "apple-generic";
				VERSION_INFO_PREFIX = "";
			};
			name = Release;
		};
		5951CBA31D8BC93600E1866F /* Debug */ = {
			isa = XCBuildConfiguration;
			buildSettings = {
				CODE_SIGN_IDENTITY = "";
				"CODE_SIGN_IDENTITY[sdk=iphoneos*]" = "";
				DEFINES_MODULE = YES;
				DEVELOPMENT_TEAM = PZYM8XX95Q;
				DYLIB_COMPATIBILITY_VERSION = 1;
				DYLIB_CURRENT_VERSION = 1;
				DYLIB_INSTALL_NAME_BASE = "@rpath";
				FRAMEWORK_SEARCH_PATHS = (
					"$(inherited)",
					"$(PROJECT_DIR)/Example/Carthage/Build/iOS",
				);
				HEADER_SEARCH_PATHS = "$(SDKROOT)/usr/include/libxml2";
				INFOPLIST_FILE = Aztec/Info.plist;
				INSTALL_PATH = "$(LOCAL_LIBRARY_DIR)/Frameworks";
				LD_RUNPATH_SEARCH_PATHS = "$(inherited) @executable_path/Frameworks @loader_path/Frameworks";
				PRODUCT_BUNDLE_IDENTIFIER = org.wordpress.Aztec;
				PRODUCT_NAME = "$(TARGET_NAME)";
				SKIP_INSTALL = YES;
				SWIFT_INCLUDE_PATHS = "$(PROJECT_DIR)/Aztec/Modulemaps/libxml2";
				SWIFT_VERSION = 3.0;
				TARGETED_DEVICE_FAMILY = 1;
			};
			name = Debug;
		};
		5951CBA41D8BC93600E1866F /* Release */ = {
			isa = XCBuildConfiguration;
			buildSettings = {
				CODE_SIGN_IDENTITY = "";
				"CODE_SIGN_IDENTITY[sdk=iphoneos*]" = "";
				DEFINES_MODULE = YES;
				DEVELOPMENT_TEAM = PZYM8XX95Q;
				DYLIB_COMPATIBILITY_VERSION = 1;
				DYLIB_CURRENT_VERSION = 1;
				DYLIB_INSTALL_NAME_BASE = "@rpath";
				FRAMEWORK_SEARCH_PATHS = (
					"$(inherited)",
					"$(PROJECT_DIR)/Example/Carthage/Build/iOS",
				);
				HEADER_SEARCH_PATHS = "$(SDKROOT)/usr/include/libxml2";
				INFOPLIST_FILE = Aztec/Info.plist;
				INSTALL_PATH = "$(LOCAL_LIBRARY_DIR)/Frameworks";
				LD_RUNPATH_SEARCH_PATHS = "$(inherited) @executable_path/Frameworks @loader_path/Frameworks";
				PRODUCT_BUNDLE_IDENTIFIER = org.wordpress.Aztec;
				PRODUCT_NAME = "$(TARGET_NAME)";
				SKIP_INSTALL = YES;
				SWIFT_INCLUDE_PATHS = "$(PROJECT_DIR)/Aztec/Modulemaps/libxml2";
				SWIFT_VERSION = 3.0;
				TARGETED_DEVICE_FAMILY = 1;
			};
			name = Release;
		};
		5951CBA61D8BC93600E1866F /* Debug */ = {
			isa = XCBuildConfiguration;
			buildSettings = {
				CLANG_ENABLE_MODULES = YES;
				"CODE_SIGN_IDENTITY[sdk=iphoneos*]" = "iPhone Developer";
				DEVELOPMENT_TEAM = "";
				FRAMEWORK_SEARCH_PATHS = (
					"$(inherited)",
					"$(PROJECT_DIR)/Example/Carthage/Build/iOS",
				);
				INFOPLIST_FILE = AztecTests/Info.plist;
				LD_RUNPATH_SEARCH_PATHS = "$(inherited) @executable_path/Frameworks @loader_path/Frameworks";
				PRODUCT_BUNDLE_IDENTIFIER = com.wordpress.AztecTests;
				PRODUCT_NAME = "$(TARGET_NAME)";
				SWIFT_OPTIMIZATION_LEVEL = "-Onone";
				SWIFT_VERSION = 3.0;
			};
			name = Debug;
		};
		5951CBA71D8BC93600E1866F /* Release */ = {
			isa = XCBuildConfiguration;
			buildSettings = {
				CLANG_ENABLE_MODULES = YES;
				"CODE_SIGN_IDENTITY[sdk=iphoneos*]" = "iPhone Developer";
				DEVELOPMENT_TEAM = "";
				FRAMEWORK_SEARCH_PATHS = (
					"$(inherited)",
					"$(PROJECT_DIR)/Example/Carthage/Build/iOS",
				);
				INFOPLIST_FILE = AztecTests/Info.plist;
				LD_RUNPATH_SEARCH_PATHS = "$(inherited) @executable_path/Frameworks @loader_path/Frameworks";
				PRODUCT_BUNDLE_IDENTIFIER = com.wordpress.AztecTests;
				PRODUCT_NAME = "$(TARGET_NAME)";
				SWIFT_VERSION = 3.0;
			};
			name = Release;
		};
		F111A1101DA7E8B600294FD3 /* Profiling */ = {
			isa = XCBuildConfiguration;
			buildSettings = {
				ALWAYS_SEARCH_USER_PATHS = NO;
				CLANG_ANALYZER_NONNULL = YES;
				CLANG_CXX_LANGUAGE_STANDARD = "gnu++0x";
				CLANG_CXX_LIBRARY = "libc++";
				CLANG_ENABLE_MODULES = YES;
				CLANG_ENABLE_OBJC_ARC = YES;
				CLANG_WARN_BOOL_CONVERSION = YES;
				CLANG_WARN_CONSTANT_CONVERSION = YES;
				CLANG_WARN_DIRECT_OBJC_ISA_USAGE = YES_ERROR;
				CLANG_WARN_DOCUMENTATION_COMMENTS = YES;
				CLANG_WARN_EMPTY_BODY = YES;
				CLANG_WARN_ENUM_CONVERSION = YES;
				CLANG_WARN_INFINITE_RECURSION = YES;
				CLANG_WARN_INT_CONVERSION = YES;
				CLANG_WARN_OBJC_ROOT_CLASS = YES_ERROR;
				CLANG_WARN_SUSPICIOUS_MOVE = YES;
				CLANG_WARN_SUSPICIOUS_MOVES = YES;
				CLANG_WARN_UNREACHABLE_CODE = YES;
				CLANG_WARN__DUPLICATE_METHOD_MATCH = YES;
				"CODE_SIGN_IDENTITY[sdk=iphoneos*]" = "iPhone Developer";
				COPY_PHASE_STRIP = NO;
				CURRENT_PROJECT_VERSION = 1;
				DEBUG_INFORMATION_FORMAT = "dwarf-with-dsym";
				ENABLE_NS_ASSERTIONS = NO;
				ENABLE_STRICT_OBJC_MSGSEND = YES;
				ENABLE_TESTABILITY = YES;
				GCC_C_LANGUAGE_STANDARD = gnu99;
				GCC_NO_COMMON_BLOCKS = YES;
				GCC_WARN_64_TO_32_BIT_CONVERSION = YES;
				GCC_WARN_ABOUT_RETURN_TYPE = YES_ERROR;
				GCC_WARN_UNDECLARED_SELECTOR = YES;
				GCC_WARN_UNINITIALIZED_AUTOS = YES_AGGRESSIVE;
				GCC_WARN_UNUSED_FUNCTION = YES;
				GCC_WARN_UNUSED_VARIABLE = YES;
				IPHONEOS_DEPLOYMENT_TARGET = 9.0;
				MTL_ENABLE_DEBUG_INFO = NO;
				ONLY_ACTIVE_ARCH = YES;
				SDKROOT = iphoneos;
				SWIFT_OPTIMIZATION_LEVEL = "-Owholemodule";
				SWIFT_VERSION = 3.0.1;
				TARGETED_DEVICE_FAMILY = "1,2";
				VERSIONING_SYSTEM = "apple-generic";
				VERSION_INFO_PREFIX = "";
			};
			name = Profiling;
		};
		F111A1111DA7E8B600294FD3 /* Profiling */ = {
			isa = XCBuildConfiguration;
			buildSettings = {
				CODE_SIGN_IDENTITY = "";
				"CODE_SIGN_IDENTITY[sdk=iphoneos*]" = "";
				DEFINES_MODULE = YES;
				DEVELOPMENT_TEAM = PZYM8XX95Q;
				DYLIB_COMPATIBILITY_VERSION = 1;
				DYLIB_CURRENT_VERSION = 1;
				DYLIB_INSTALL_NAME_BASE = "@rpath";
				FRAMEWORK_SEARCH_PATHS = (
					"$(inherited)",
					"$(PROJECT_DIR)/Example/Carthage/Build/iOS",
				);
				HEADER_SEARCH_PATHS = "$(SDKROOT)/usr/include/libxml2";
				INFOPLIST_FILE = Aztec/Info.plist;
				INSTALL_PATH = "$(LOCAL_LIBRARY_DIR)/Frameworks";
				LD_RUNPATH_SEARCH_PATHS = "$(inherited) @executable_path/Frameworks @loader_path/Frameworks";
				PRODUCT_BUNDLE_IDENTIFIER = org.wordpress.Aztec;
				PRODUCT_NAME = "$(TARGET_NAME)";
				SKIP_INSTALL = YES;
				SWIFT_INCLUDE_PATHS = "$(PROJECT_DIR)/Aztec/Modulemaps/libxml2";
				SWIFT_VERSION = 3.0;
				TARGETED_DEVICE_FAMILY = 1;
			};
			name = Profiling;
		};
		F111A1121DA7E8B600294FD3 /* Profiling */ = {
			isa = XCBuildConfiguration;
			buildSettings = {
				CLANG_ENABLE_MODULES = YES;
				"CODE_SIGN_IDENTITY[sdk=iphoneos*]" = "iPhone Developer";
				DEVELOPMENT_TEAM = "";
				FRAMEWORK_SEARCH_PATHS = (
					"$(inherited)",
					"$(PROJECT_DIR)/Example/Carthage/Build/iOS",
				);
				INFOPLIST_FILE = AztecTests/Info.plist;
				LD_RUNPATH_SEARCH_PATHS = "$(inherited) @executable_path/Frameworks @loader_path/Frameworks";
				PRODUCT_BUNDLE_IDENTIFIER = com.wordpress.AztecTests;
				PRODUCT_NAME = "$(TARGET_NAME)";
				SWIFT_VERSION = 3.0;
			};
			name = Profiling;
		};
		F1882B691D9E0F8E000B48D6 /* Release-Alpha */ = {
			isa = XCBuildConfiguration;
			buildSettings = {
				ALWAYS_SEARCH_USER_PATHS = NO;
				CLANG_ANALYZER_NONNULL = YES;
				CLANG_CXX_LANGUAGE_STANDARD = "gnu++0x";
				CLANG_CXX_LIBRARY = "libc++";
				CLANG_ENABLE_MODULES = YES;
				CLANG_ENABLE_OBJC_ARC = YES;
				CLANG_WARN_BOOL_CONVERSION = YES;
				CLANG_WARN_CONSTANT_CONVERSION = YES;
				CLANG_WARN_DIRECT_OBJC_ISA_USAGE = YES_ERROR;
				CLANG_WARN_DOCUMENTATION_COMMENTS = YES;
				CLANG_WARN_EMPTY_BODY = YES;
				CLANG_WARN_ENUM_CONVERSION = YES;
				CLANG_WARN_INFINITE_RECURSION = YES;
				CLANG_WARN_INT_CONVERSION = YES;
				CLANG_WARN_OBJC_ROOT_CLASS = YES_ERROR;
				CLANG_WARN_SUSPICIOUS_MOVE = YES;
				CLANG_WARN_SUSPICIOUS_MOVES = YES;
				CLANG_WARN_UNREACHABLE_CODE = YES;
				CLANG_WARN__DUPLICATE_METHOD_MATCH = YES;
				"CODE_SIGN_IDENTITY[sdk=iphoneos*]" = "iPhone Developer";
				COPY_PHASE_STRIP = NO;
				CURRENT_PROJECT_VERSION = 1;
				DEBUG_INFORMATION_FORMAT = dwarf;
				ENABLE_STRICT_OBJC_MSGSEND = YES;
				ENABLE_TESTABILITY = YES;
				GCC_C_LANGUAGE_STANDARD = gnu99;
				GCC_DYNAMIC_NO_PIC = NO;
				GCC_NO_COMMON_BLOCKS = YES;
				GCC_OPTIMIZATION_LEVEL = 0;
				GCC_PREPROCESSOR_DEFINITIONS = (
					"DEBUG=1",
					"$(inherited)",
				);
				GCC_WARN_64_TO_32_BIT_CONVERSION = YES;
				GCC_WARN_ABOUT_RETURN_TYPE = YES_ERROR;
				GCC_WARN_UNDECLARED_SELECTOR = YES;
				GCC_WARN_UNINITIALIZED_AUTOS = YES_AGGRESSIVE;
				GCC_WARN_UNUSED_FUNCTION = YES;
				GCC_WARN_UNUSED_VARIABLE = YES;
				IPHONEOS_DEPLOYMENT_TARGET = 9.0;
				MTL_ENABLE_DEBUG_INFO = YES;
				ONLY_ACTIVE_ARCH = YES;
				SDKROOT = iphoneos;
				SWIFT_ACTIVE_COMPILATION_CONDITIONS = DEBUG;
				SWIFT_OPTIMIZATION_LEVEL = "-Owholemodule";
				SWIFT_VERSION = 3.0.1;
				TARGETED_DEVICE_FAMILY = "1,2";
				VERSIONING_SYSTEM = "apple-generic";
				VERSION_INFO_PREFIX = "";
			};
			name = "Release-Alpha";
		};
		F1882B6A1D9E0F8E000B48D6 /* Release-Alpha */ = {
			isa = XCBuildConfiguration;
			buildSettings = {
				CODE_SIGN_IDENTITY = "";
				"CODE_SIGN_IDENTITY[sdk=iphoneos*]" = "";
				DEFINES_MODULE = YES;
				DEVELOPMENT_TEAM = 99KV9Z6BKV;
				DYLIB_COMPATIBILITY_VERSION = 1;
				DYLIB_CURRENT_VERSION = 1;
				DYLIB_INSTALL_NAME_BASE = "@rpath";
				FRAMEWORK_SEARCH_PATHS = (
					"$(inherited)",
					"$(PROJECT_DIR)/Example/Carthage/Build/iOS",
				);
				HEADER_SEARCH_PATHS = "$(SDKROOT)/usr/include/libxml2";
				INFOPLIST_FILE = Aztec/Info.plist;
				INSTALL_PATH = "$(LOCAL_LIBRARY_DIR)/Frameworks";
				LD_RUNPATH_SEARCH_PATHS = "$(inherited) @executable_path/Frameworks @loader_path/Frameworks";
				PRODUCT_BUNDLE_IDENTIFIER = org.wordpress.Aztec;
				PRODUCT_NAME = "$(TARGET_NAME)";
				SKIP_INSTALL = YES;
				SWIFT_INCLUDE_PATHS = "$(PROJECT_DIR)/Aztec/Modulemaps/libxml2";
				SWIFT_VERSION = 3.0;
				TARGETED_DEVICE_FAMILY = 1;
			};
			name = "Release-Alpha";
		};
		F1882B6B1D9E0F8E000B48D6 /* Release-Alpha */ = {
			isa = XCBuildConfiguration;
			buildSettings = {
				CLANG_ENABLE_MODULES = YES;
				"CODE_SIGN_IDENTITY[sdk=iphoneos*]" = "iPhone Developer";
				DEVELOPMENT_TEAM = "";
				FRAMEWORK_SEARCH_PATHS = (
					"$(inherited)",
					"$(PROJECT_DIR)/Example/Carthage/Build/iOS",
				);
				INFOPLIST_FILE = AztecTests/Info.plist;
				LD_RUNPATH_SEARCH_PATHS = "$(inherited) @executable_path/Frameworks @loader_path/Frameworks";
				PRODUCT_BUNDLE_IDENTIFIER = com.wordpress.AztecTests;
				PRODUCT_NAME = "$(TARGET_NAME)";
				SWIFT_OPTIMIZATION_LEVEL = "-Owholemodule";
				SWIFT_VERSION = 3.0;
			};
			name = "Release-Alpha";
		};
/* End XCBuildConfiguration section */

/* Begin XCConfigurationList section */
		5951CB881D8BC93600E1866F /* Build configuration list for PBXProject "Aztec" */ = {
			isa = XCConfigurationList;
			buildConfigurations = (
				5951CBA01D8BC93600E1866F /* Debug */,
				F1882B691D9E0F8E000B48D6 /* Release-Alpha */,
				5951CBA11D8BC93600E1866F /* Release */,
				F111A1101DA7E8B600294FD3 /* Profiling */,
			);
			defaultConfigurationIsVisible = 0;
			defaultConfigurationName = Release;
		};
		5951CBA21D8BC93600E1866F /* Build configuration list for PBXNativeTarget "Aztec" */ = {
			isa = XCConfigurationList;
			buildConfigurations = (
				5951CBA31D8BC93600E1866F /* Debug */,
				F1882B6A1D9E0F8E000B48D6 /* Release-Alpha */,
				5951CBA41D8BC93600E1866F /* Release */,
				F111A1111DA7E8B600294FD3 /* Profiling */,
			);
			defaultConfigurationIsVisible = 0;
			defaultConfigurationName = Release;
		};
		5951CBA51D8BC93600E1866F /* Build configuration list for PBXNativeTarget "AztecTests" */ = {
			isa = XCConfigurationList;
			buildConfigurations = (
				5951CBA61D8BC93600E1866F /* Debug */,
				F1882B6B1D9E0F8E000B48D6 /* Release-Alpha */,
				5951CBA71D8BC93600E1866F /* Release */,
				F111A1121DA7E8B600294FD3 /* Profiling */,
			);
			defaultConfigurationIsVisible = 0;
			defaultConfigurationName = Release;
		};
/* End XCConfigurationList section */
	};
	rootObject = 5951CB851D8BC93600E1866F /* Project object */;
}<|MERGE_RESOLUTION|>--- conflicted
+++ resolved
@@ -83,11 +83,8 @@
 		F1C05B9F1E37FD2F007510EA /* NSAttributedString+CharacterName.swift in Sources */ = {isa = PBXBuildFile; fileRef = F1C05B9E1E37FD2F007510EA /* NSAttributedString+CharacterName.swift */; };
 		F1CF272A1DBA8CDB0001C61D /* DOMString.swift in Sources */ = {isa = PBXBuildFile; fileRef = F1CF27291DBA8CDB0001C61D /* DOMString.swift */; };
 		F1E47FB91D9BFBD3006B46E2 /* LeafNode.swift in Sources */ = {isa = PBXBuildFile; fileRef = F1E47FB81D9BFBD3006B46E2 /* LeafNode.swift */; };
-<<<<<<< HEAD
 		F1FFB2A11E6058930015ACB8 /* DOMStringTests.swift in Sources */ = {isa = PBXBuildFile; fileRef = F1FFB2A01E6058930015ACB8 /* DOMStringTests.swift */; };
-=======
 		FF13CD4D1E5C8067000FF10E /* HeaderFormatter.swift in Sources */ = {isa = PBXBuildFile; fileRef = FF13CD4C1E5C8067000FF10E /* HeaderFormatter.swift */; };
->>>>>>> a3418f3f
 		FF7A1C4F1E560A1F00C4C7C8 /* MoreAttachment.swift in Sources */ = {isa = PBXBuildFile; fileRef = FF7A1C4E1E560A1F00C4C7C8 /* MoreAttachment.swift */; };
 		FF7A1C511E5651EA00C4C7C8 /* LineAttachment.swift in Sources */ = {isa = PBXBuildFile; fileRef = FF7A1C501E5651EA00C4C7C8 /* LineAttachment.swift */; };
 		FF7C89A81E3A2B7C000472A8 /* Blockquote.swift in Sources */ = {isa = PBXBuildFile; fileRef = FF7C89A71E3A2B7C000472A8 /* Blockquote.swift */; };
@@ -206,11 +203,8 @@
 		F1C05B9E1E37FD2F007510EA /* NSAttributedString+CharacterName.swift */ = {isa = PBXFileReference; fileEncoding = 4; lastKnownFileType = sourcecode.swift; path = "NSAttributedString+CharacterName.swift"; sourceTree = "<group>"; };
 		F1CF27291DBA8CDB0001C61D /* DOMString.swift */ = {isa = PBXFileReference; fileEncoding = 4; lastKnownFileType = sourcecode.swift; path = DOMString.swift; sourceTree = "<group>"; };
 		F1E47FB81D9BFBD3006B46E2 /* LeafNode.swift */ = {isa = PBXFileReference; fileEncoding = 4; lastKnownFileType = sourcecode.swift; path = LeafNode.swift; sourceTree = "<group>"; };
-<<<<<<< HEAD
 		F1FFB2A01E6058930015ACB8 /* DOMStringTests.swift */ = {isa = PBXFileReference; fileEncoding = 4; lastKnownFileType = sourcecode.swift; path = DOMStringTests.swift; sourceTree = "<group>"; };
-=======
 		FF13CD4C1E5C8067000FF10E /* HeaderFormatter.swift */ = {isa = PBXFileReference; fileEncoding = 4; lastKnownFileType = sourcecode.swift; path = HeaderFormatter.swift; sourceTree = "<group>"; };
->>>>>>> a3418f3f
 		FF5B98E21DC29D0C00571CA4 /* README.md */ = {isa = PBXFileReference; fileEncoding = 4; lastKnownFileType = net.daringfireball.markdown; path = README.md; sourceTree = SOURCE_ROOT; };
 		FF5B98E41DC355B400571CA4 /* LICENSE */ = {isa = PBXFileReference; fileEncoding = 4; lastKnownFileType = text; path = LICENSE; sourceTree = SOURCE_ROOT; };
 		FF7A1C481E51EFB600C4C7C8 /* WordPress-Aztec-iOS.podspec */ = {isa = PBXFileReference; fileEncoding = 4; lastKnownFileType = text; path = "WordPress-Aztec-iOS.podspec"; sourceTree = "<group>"; };
