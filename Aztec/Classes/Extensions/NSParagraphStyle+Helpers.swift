import Foundation
import UIKit


// MARK: - NSParagraphStyle Helpers
//
extension NSParagraphStyle
{
    /// Aztec Awesomeness!
    ///
    struct Aztec {
        static let defaultParagraphStyle: NSParagraphStyle = {
            let style = NSMutableParagraphStyle()

            var tabStops = [NSTextTab]()

            for intervalNumber in (1 ..< tabStepCount) {
                let location = intervalNumber * tabStepInterval
                let textTab = NSTextTab(textAlignment: .natural, location: CGFloat(location), options: [:])

                tabStops.append(textTab)
            }
            
            style.tabStops = tabStops
            
            return style
        }()

<<<<<<< HEAD
        fileprivate static let tabStepInterval = 8
        fileprivate static let tabStepCount    = 12
=======
        static let defaultListParagraphStyle: NSParagraphStyle = {
            let style = NSMutableParagraphStyle()
            style.setParagraphStyle(defaultParagraphStyle)

            style.headIndent = 12
            style.firstLineHeadIndent = style.headIndent

            return style
        }()

        private static let tabStepInterval = 8
        private static let tabStepCount    = 12
>>>>>>> e67dad9e
    }
}<|MERGE_RESOLUTION|>--- conflicted
+++ resolved
@@ -26,10 +26,6 @@
             return style
         }()
 
-<<<<<<< HEAD
-        fileprivate static let tabStepInterval = 8
-        fileprivate static let tabStepCount    = 12
-=======
         static let defaultListParagraphStyle: NSParagraphStyle = {
             let style = NSMutableParagraphStyle()
             style.setParagraphStyle(defaultParagraphStyle)
@@ -42,6 +38,5 @@
 
         private static let tabStepInterval = 8
         private static let tabStepCount    = 12
->>>>>>> e67dad9e
     }
 }