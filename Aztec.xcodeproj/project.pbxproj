--- conflicted
+++ resolved
@@ -76,11 +76,8 @@
 		F1CF272A1DBA8CDB0001C61D /* DOMString.swift in Sources */ = {isa = PBXBuildFile; fileRef = F1CF27291DBA8CDB0001C61D /* DOMString.swift */; };
 		F1E47FB91D9BFBD3006B46E2 /* LeafNode.swift in Sources */ = {isa = PBXBuildFile; fileRef = F1E47FB81D9BFBD3006B46E2 /* LeafNode.swift */; };
 		FF7C89A81E3A2B7C000472A8 /* Blockquote.swift in Sources */ = {isa = PBXBuildFile; fileRef = FF7C89A71E3A2B7C000472A8 /* Blockquote.swift */; };
-<<<<<<< HEAD
-		FF7C89AE1E3ABC0E000472A8 /* NSAttributedString+FontTraits.swift in Sources */ = {isa = PBXBuildFile; fileRef = FF7C89AD1E3ABC0E000472A8 /* NSAttributedString+FontTraits.swift */; };
-=======
 		FF7C89AC1E3A47F1000472A8 /* StandardAttributeFormatter.swift in Sources */ = {isa = PBXBuildFile; fileRef = FF7C89AB1E3A47F1000472A8 /* StandardAttributeFormatter.swift */; };
->>>>>>> a45fd766
+		FF7C89B01E3BC52F000472A8 /* NSAttributedString+FontTraits.swift in Sources */ = {isa = PBXBuildFile; fileRef = FF7C89AF1E3BC52F000472A8 /* NSAttributedString+FontTraits.swift */; };
 		FFA61E891DF18F3D00B71BF6 /* ParagraphStyle.swift in Sources */ = {isa = PBXBuildFile; fileRef = FFA61E881DF18F3D00B71BF6 /* ParagraphStyle.swift */; };
 		FFA61EC21DF6C1C900B71BF6 /* NSAttributedString+Archive.swift in Sources */ = {isa = PBXBuildFile; fileRef = FFA61EC11DF6C1C900B71BF6 /* NSAttributedString+Archive.swift */; };
 		FFD0FEB71DAE59A700430586 /* NSLayoutManager+Attachments.swift in Sources */ = {isa = PBXBuildFile; fileRef = FFD0FEB61DAE59A700430586 /* NSLayoutManager+Attachments.swift */; };
@@ -189,11 +186,8 @@
 		FF5B98E21DC29D0C00571CA4 /* README.md */ = {isa = PBXFileReference; fileEncoding = 4; lastKnownFileType = net.daringfireball.markdown; path = README.md; sourceTree = SOURCE_ROOT; };
 		FF5B98E41DC355B400571CA4 /* LICENSE */ = {isa = PBXFileReference; fileEncoding = 4; lastKnownFileType = text; path = LICENSE; sourceTree = SOURCE_ROOT; };
 		FF7C89A71E3A2B7C000472A8 /* Blockquote.swift */ = {isa = PBXFileReference; fileEncoding = 4; lastKnownFileType = sourcecode.swift; path = Blockquote.swift; sourceTree = "<group>"; };
-<<<<<<< HEAD
-		FF7C89AD1E3ABC0E000472A8 /* NSAttributedString+FontTraits.swift */ = {isa = PBXFileReference; fileEncoding = 4; lastKnownFileType = sourcecode.swift; path = "NSAttributedString+FontTraits.swift"; sourceTree = "<group>"; };
-=======
 		FF7C89AB1E3A47F1000472A8 /* StandardAttributeFormatter.swift */ = {isa = PBXFileReference; fileEncoding = 4; lastKnownFileType = sourcecode.swift; path = StandardAttributeFormatter.swift; sourceTree = "<group>"; };
->>>>>>> a45fd766
+		FF7C89AF1E3BC52F000472A8 /* NSAttributedString+FontTraits.swift */ = {isa = PBXFileReference; fileEncoding = 4; lastKnownFileType = sourcecode.swift; path = "NSAttributedString+FontTraits.swift"; sourceTree = "<group>"; };
 		FFA61E881DF18F3D00B71BF6 /* ParagraphStyle.swift */ = {isa = PBXFileReference; fileEncoding = 4; lastKnownFileType = sourcecode.swift; path = ParagraphStyle.swift; sourceTree = "<group>"; };
 		FFA61EC11DF6C1C900B71BF6 /* NSAttributedString+Archive.swift */ = {isa = PBXFileReference; fileEncoding = 4; lastKnownFileType = sourcecode.swift; path = "NSAttributedString+Archive.swift"; sourceTree = "<group>"; };
 		FFD0FEB61DAE59A700430586 /* NSLayoutManager+Attachments.swift */ = {isa = PBXFileReference; fileEncoding = 4; lastKnownFileType = sourcecode.swift; path = "NSLayoutManager+Attachments.swift"; sourceTree = "<group>"; };
@@ -368,10 +362,10 @@
 		599F25241D8BC9A1002871D6 /* Extensions */ = {
 			isa = PBXGroup;
 			children = (
+				FF7C89AF1E3BC52F000472A8 /* NSAttributedString+FontTraits.swift */,
 				599F25251D8BC9A1002871D6 /* NSAttributedString+Attachments.swift */,
 				B5BC4FED1DA2C17800614582 /* NSAttributedString+Lists.swift */,
 				FFA61EC11DF6C1C900B71BF6 /* NSAttributedString+Archive.swift */,
-				FF7C89AD1E3ABC0E000472A8 /* NSAttributedString+FontTraits.swift */,
 				F18733C41DA096EE005AEB80 /* NSRange+Helpers.swift */,
 				599F25261D8BC9A1002871D6 /* String+RangeConversion.swift */,
 				599F25271D8BC9A1002871D6 /* UITextView+Helpers.swift */,
@@ -672,6 +666,7 @@
 				FFA61E891DF18F3D00B71BF6 /* ParagraphStyle.swift in Sources */,
 				FFD436961E300EF800A0E26F /* FontFormatter.swift in Sources */,
 				599F25451D8BC9A1002871D6 /* Libxml2.swift in Sources */,
+				FF7C89B01E3BC52F000472A8 /* NSAttributedString+FontTraits.swift in Sources */,
 				B5BC4FF61DA2D76600614582 /* TextList.swift in Sources */,
 				599F25391D8BC9A1002871D6 /* InHTMLConverter.swift in Sources */,
 				599F25411D8BC9A1002871D6 /* EditableNode.swift in Sources */,
@@ -687,7 +682,6 @@
 				599F25381D8BC9A1002871D6 /* InAttributesConverter.swift in Sources */,
 				599F254D1D8BC9A1002871D6 /* FormatBar.swift in Sources */,
 				599F25431D8BC9A1002871D6 /* Node.swift in Sources */,
-				FF7C89AE1E3ABC0E000472A8 /* NSAttributedString+FontTraits.swift in Sources */,
 				599F25421D8BC9A1002871D6 /* ElementNode.swift in Sources */,
 				FF7C89AC1E3A47F1000472A8 /* StandardAttributeFormatter.swift in Sources */,
 				599F253A1D8BC9A1002871D6 /* InNodeConverter.swift in Sources */,
