--- conflicted
+++ resolved
@@ -1177,12 +1177,8 @@
         static let defaultContentFont   = UIFont.systemFont(ofSize: 14)
         static let defaultHtmlFont      = UIFont.systemFont(ofSize: 24)
         static let defaultMissingImage  = Gridicon.iconOfType(.image)
-<<<<<<< HEAD
         static let formatBarIconSize    = CGSize(width: 20.0, height: 20.0)
-        static let headers              = [HeaderFormatter.HeaderType.none, .h1, .h2, .h3, .h4, .h5, .h6]
-=======
         static let headers              = [Header.HeaderType.none, .h1, .h2, .h3, .h4, .h5, .h6]
->>>>>>> b80a80ee
         static let margin               = CGFloat(20)
         static let moreAttachmentText   = "more"
     }
