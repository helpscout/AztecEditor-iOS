import Foundation
import XCTest
@testable import Aztec


class TextStorageTests: XCTestCase
{

    override func setUp() {
        super.setUp()
        // Put setup code here. This method is called before the invocation of each test method in the class.
    }

    override func tearDown() {
        // Put teardown code here. This method is called after the invocation of each test method in the class.
        super.tearDown()
    }

    // MARK: - Test Traits

    func testFontTraitExistsAtIndex() {
        let attributes = [
            NSFontAttributeName: UIFont.boldSystemFont(ofSize: 10)
        ]
        let storage = TextStorage()
        storage.append(NSAttributedString(string: "foo"))
        storage.append(NSAttributedString(string: "bar", attributes: attributes))
        storage.append(NSAttributedString(string: "baz"))

        // Foo
        XCTAssert(!storage.fontTrait(.traitBold, existsAtIndex: 0))
        XCTAssert(!storage.fontTrait(.traitBold, existsAtIndex: 2))
        // Bar
        XCTAssert(storage.fontTrait(.traitBold, existsAtIndex: 3))
        XCTAssert(storage.fontTrait(.traitBold, existsAtIndex: 4))
        XCTAssert(storage.fontTrait(.traitBold, existsAtIndex: 5))
        // Baz
        XCTAssert(!storage.fontTrait(.traitBold, existsAtIndex: 6))
        XCTAssert(!storage.fontTrait(.traitBold, existsAtIndex: 8))
    }

    func testFontTraitSpansRange() {
        let attributes = [
            NSFontAttributeName: UIFont.boldSystemFont(ofSize: 10)
        ]
        let storage = TextStorage()
        storage.append(NSAttributedString(string: "foo"))
        storage.append(NSAttributedString(string: "bar", attributes: attributes))
        storage.append(NSAttributedString(string: "baz"))

        XCTAssert(storage.fontTrait(.traitBold, spansRange: NSRange(location: 3, length: 3)))
        XCTAssert(!storage.fontTrait(.traitBold, spansRange: NSRange(location: 0, length: 9)))

    }

    func testToggleTraitInRange() {
        let attributes = [
            NSFontAttributeName: UIFont.boldSystemFont(ofSize: 10)
        ]
        let storage = TextStorage()
        storage.append(NSAttributedString(string: "foo"))
        storage.append(NSAttributedString(string: "bar", attributes: attributes))
        storage.append(NSAttributedString(string: "baz"))

        let range = NSRange(location: 3, length: 3)

        // Confirm the trait exists
        XCTAssert(storage.fontTrait(.traitBold, spansRange: range))

        // Toggle it.
        storage.toggle(.traitBold, inRange: range)

        // Confirm the trait does not exist.
        XCTAssert(!storage.fontTrait(.traitBold, spansRange: range))

        // Toggle it again.
        storage.toggle(.traitBold, inRange: range)

        // Confirm the trait was restored
        XCTAssert(storage.fontTrait(.traitBold, spansRange: range))
    }

    func testDelegateCallbackWhenAttachmentRemoved() {
        let storage = TextStorage()
        let mockDelegate = MockAttachmentsDelegate()
        storage.attachmentsDelegate = mockDelegate

        let attachment = storage.insertImage(sourceURL: URL(string:"test://")!, atPosition: 0, placeHolderImage: UIImage())

        storage.replaceCharacters(in: NSRange(location: 0, length: 1) , with: NSAttributedString(string:""))

        XCTAssertTrue(mockDelegate.deletedAttachmendIDCalledWithString == attachment.identifier)
    }

    class MockAttachmentsDelegate: TextStorageAttachmentsDelegate {

        var deletedAttachmendIDCalledWithString: String?

        func storage(_ storage: TextStorage, deletedAttachmentWithID attachmentID: String) {
            deletedAttachmendIDCalledWithString = attachmentID
        }

        func storage(_ storage: TextStorage, urlForAttachment attachment: TextAttachment) -> URL {
            return URL(string:"test://")!
        }

        func storage(_ storage: TextStorage, missingImageForAttachment: TextAttachment) -> UIImage {
            return UIImage()
        }

        func storage(_ storage: TextStorage, attachment: TextAttachment, imageForURL url: URL, onSuccess success: @escaping (UIImage) -> (), onFailure failure: @escaping () -> ()) -> UIImage {
            return UIImage()
        }
    }

    func testRemovalOfAttachment() {
        let storage = TextStorage()
        let mockDelegate = MockAttachmentsDelegate()
        storage.attachmentsDelegate = mockDelegate

        let attachment = storage.insertImage(sourceURL: URL(string:"test://")!, atPosition: 0, placeHolderImage: UIImage())

        storage.remove(attachmentID: attachment.identifier)

        XCTAssertTrue(mockDelegate.deletedAttachmendIDCalledWithString == attachment.identifier)
    }

    func testInsertImage() {
        let storage = TextStorage()
        let mockDelegate = MockAttachmentsDelegate()
        storage.attachmentsDelegate = mockDelegate

        let attachment = storage.insertImage(sourceURL: URL(string: "https://wordpress.com")!, atPosition: 0, placeHolderImage: UIImage())
        let html = storage.getHTML()

        XCTAssertEqual(attachment.url, URL(string: "https://wordpress.com"))
        XCTAssertEqual(html, "<img src=\"https://wordpress.com\">")
    }

    func testUpdateImage() {
        let storage = TextStorage()
        let mockDelegate = MockAttachmentsDelegate()
        storage.attachmentsDelegate = mockDelegate
        let url = URL(string: "https://wordpress.com")!
        let attachment = storage.insertImage(sourceURL: url, atPosition: 0, placeHolderImage: UIImage())
        storage.update(attachment: attachment, alignment: .left, size: .medium, url: url)
        let html = storage.getHTML()

        XCTAssertEqual(attachment.url, url)
        XCTAssertEqual(html, "<img src=\"https://wordpress.com\" class=\"alignleft size-medium\">")
    }

    func testBlockquoteToggle() {
        let storage = TextStorage()
        storage.append(NSAttributedString(string: "Apply a blockquote"))
        let blockquoteFormatter = BlockquoteFormatter()
        storage.toggle(formatter: blockquoteFormatter, at: storage.rangeOfEntireString)

        var html = storage.getHTML()

        XCTAssertEqual(html, "<blockquote>Apply a blockquote</blockquote>")

        storage.toggle(formatter:blockquoteFormatter, at: storage.rangeOfEntireString)

        html = storage.getHTML()

        XCTAssertEqual(html, "Apply a blockquote")
    }

    func testLinkInsert() {
        let storage = TextStorage()
        storage.append(NSAttributedString(string: "Apply a link"))
        let linkFormatter = LinkFormatter()
        linkFormatter.attributeValue = URL(string: "www.wordpress.com")!
        storage.toggle(formatter: linkFormatter, at: storage.rangeOfEntireString)

        var html = storage.getHTML()

        XCTAssertEqual(html, "<a href=\"www.wordpress.com\">Apply a link</a>")

        storage.toggle(formatter:linkFormatter, at: storage.rangeOfEntireString)

        html = storage.getHTML()

        XCTAssertEqual(html, "Apply a link")
    }

    func testHeaderToggle() {
        let storage = TextStorage()
        storage.append(NSAttributedString(string: "Apply a header"))
        let formatter = HeaderFormatter(headerLevel: .h1)
        storage.toggle(formatter: formatter, at: storage.rangeOfEntireString)

        var html = storage.getHTML()

        XCTAssertEqual(html, "<h1>Apply a header</h1>")

        storage.toggle(formatter:formatter, at: storage.rangeOfEntireString)

        html = storage.getHTML()

        XCTAssertEqual(html, "Apply a header")
    }


    /// This test check if the insertion of two images one after the other works correctly and to img tag are inserted
    ///
    func testInsertOneImageAfterTheOther() {
        let storage = TextStorage()
        let mockDelegate = MockAttachmentsDelegate()
        storage.attachmentsDelegate = mockDelegate

        let firstAttachment = storage.insertImage(sourceURL: URL(string: "https://wordpress.com")!, atPosition: 0, placeHolderImage: UIImage())
        let secondAttachment = storage.insertImage(sourceURL: URL(string: "https://wordpress.org")!, atPosition: 1, placeHolderImage: UIImage())
        let html = storage.getHTML()

        XCTAssertEqual(firstAttachment.url, URL(string: "https://wordpress.com"))
        XCTAssertEqual(secondAttachment.url, URL(string: "https://wordpress.org"))
        XCTAssertEqual(html, "<img src=\"https://wordpress.com\"><img src=\"https://wordpress.org\">")
    }

    /// This test check if the insertion of two images one after the other works correctly and to img tag are inserted
    ///
    func testInsertSameImageAfterTheOther() {
        let storage = TextStorage()
        let mockDelegate = MockAttachmentsDelegate()
        storage.attachmentsDelegate = mockDelegate

        let firstAttachment = storage.insertImage(sourceURL: URL(string: "https://wordpress.com")!, atPosition: 0, placeHolderImage: UIImage())
        let secondAttachment = storage.insertImage(sourceURL: URL(string: "https://wordpress.com")!, atPosition: 1, placeHolderImage: UIImage())
        let html = storage.getHTML()

        XCTAssertEqual(firstAttachment.url, URL(string: "https://wordpress.com"))
        XCTAssertEqual(secondAttachment.url, URL(string: "https://wordpress.com"))
        XCTAssertEqual(html, "<img src=\"https://wordpress.com\"><img src=\"https://wordpress.com\">")
    }

    /// This test verifies if the `removeTextAttachements` call effectively nukes all of the TextAttachments present
    /// in the storage.
    ///
    func testRemoveAllTextAttachmentsNukeTextAttachmentInstances() {
        // Mockup Storage
        let storage = TextStorage()
        let mockDelegate = MockAttachmentsDelegate()
        storage.attachmentsDelegate = mockDelegate

        let sample = NSMutableAttributedString(string: "Some string here")
        storage.append(sample)

        // New string with 10 attachments
        var identifiers = [String]()
        let count = 10

        for _ in 0 ..< count {
            let sourceURL = URL(string:"test://")!
            let attachment = storage.insertImage(sourceURL: sourceURL, atPosition: 0, placeHolderImage: UIImage())

            identifiers.append(attachment.identifier)
        }


        // Verify the attachments are there
        for identifier in identifiers {
            XCTAssertNotNil(storage.attachment(withId: identifier))
        }

        // Nuke
        storage.removeTextAttachments()

        // Verify the attachments are there
        for identifier in identifiers {
            XCTAssertNil(storage.attachment(withId: identifier))
        }
    }

    /// This test check if the insertion of an horizontal ruler works correctly and the hr tag is inserted
    ///
    func testReplaceRangeWithHorizontalRuler() {
        let storage = TextStorage()
        let mockDelegate = MockAttachmentsDelegate()
        storage.attachmentsDelegate = mockDelegate

        storage.replaceRangeWithHorizontalRuler(.zero)
        let html = storage.getHTML()

        XCTAssertEqual(html, "<hr>")
    }

    /// This test check if the insertion of antwo horizontal ruler works correctly and the hr tag(s) are inserted
    ///
    func testReplaceRangeWithHorizontalRulerGeneratesExpectedHTMLWhenExecutedSequentially() {
        let storage = TextStorage()
        let mockDelegate = MockAttachmentsDelegate()
        storage.attachmentsDelegate = mockDelegate

        storage.replaceRangeWithHorizontalRuler(.zero)
        storage.replaceRangeWithHorizontalRuler(.zero)
        let html = storage.getHTML()

        XCTAssertEqual(html, "<hr><hr>")
    }

    /// This test check if the insertion of an horizontal ruler over an image attachment works correctly and the hr tag is inserted
    ///
    func testReplaceRangeWithHorizontalRulerRulerOverImage() {
        let storage = TextStorage()
        let mockDelegate = MockAttachmentsDelegate()
        storage.attachmentsDelegate = mockDelegate

        let _ = storage.insertImage(sourceURL: URL(string: "https://wordpress.com")!, atPosition: 0, placeHolderImage: UIImage())
        storage.replaceRangeWithHorizontalRuler(NSRange(location: 0, length:1))
        let html = storage.getHTML()

        XCTAssertEqual(html, "<hr>")
    }

<<<<<<< HEAD

    /// This test check if the insertion of a More Attachment works correctly and the <!--more--> tag is inserted
    ///
    func testReplaceRangeWithMoreAttachmentGeneratesExpectedHTMLComment() {
        let storage = TextStorage()
        let mockDelegate = MockAttachmentsDelegate()
        storage.attachmentsDelegate = mockDelegate

        storage.replaceRangeWithMoreAttachment(.zero, attributes: [:])
        let html = storage.getHTML()

        XCTAssertEqual(html, "<!--more-->")
    }

    /// This test check if the insertion of a More Attachment works correctly and the <!--more--> tag is inserted
    ///
    func testReplaceRangeWithMoreAttachmentDoNotCrashTheEditorWhenCalledSequentially() {
        let storage = TextStorage()
        let mockDelegate = MockAttachmentsDelegate()
        storage.attachmentsDelegate = mockDelegate

        storage.replaceRangeWithMoreAttachment(.zero, attributes: [:])
        storage.replaceRangeWithMoreAttachment(.zero, attributes: [:])

        let html = storage.getHTML()

        XCTAssertEqual(html, "<!--more--><!--more-->")
=======
    /// This test verifies if we can delete all the content from a storage object that has html with a comment
    ///
    func testDeleteAllSelectionWhenContentHasComments() {
        let storage = TextStorage()
        let commentString = "This is a comment"
        let html = "<!--\(commentString)-->"
        storage.setHTML(html, withDefaultFontDescriptor: UIFont.systemFont(ofSize: 14).fontDescriptor)
        storage.replaceCharacters(in: NSRange(location: 0, length: 1), with: NSAttributedString(string: ""))

        let resultHTML = storage.getHTML()

        XCTAssertEqual(html, resultHTML)
>>>>>>> efe2afcf
    }
}<|MERGE_RESOLUTION|>--- conflicted
+++ resolved
@@ -314,8 +314,6 @@
         XCTAssertEqual(html, "<hr>")
     }
 
-<<<<<<< HEAD
-
     /// This test check if the insertion of a More Attachment works correctly and the <!--more--> tag is inserted
     ///
     func testReplaceRangeWithMoreAttachmentGeneratesExpectedHTMLComment() {
@@ -342,7 +340,8 @@
         let html = storage.getHTML()
 
         XCTAssertEqual(html, "<!--more--><!--more-->")
-=======
+    }
+
     /// This test verifies if we can delete all the content from a storage object that has html with a comment
     ///
     func testDeleteAllSelectionWhenContentHasComments() {
@@ -354,7 +353,6 @@
 
         let resultHTML = storage.getHTML()
 
-        XCTAssertEqual(html, resultHTML)
->>>>>>> efe2afcf
+        XCTAssertEqual(String(), resultHTML)
     }
 }